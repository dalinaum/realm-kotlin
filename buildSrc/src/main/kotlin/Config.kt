/*
 * Copyright 2020 Realm Inc.
 *
 * Licensed under the Apache License, Version 2.0 (the "License");
 * you may not use this file except in compliance with the License.
 * You may obtain a copy of the License at
 *
 * http://www.apache.org/licenses/LICENSE-2.0
 *
 * Unless required by applicable law or agreed to in writing, software
 * distributed under the License is distributed on an "AS IS" BASIS,
 * WITHOUT WARRANTIES OR CONDITIONS OF ANY KIND, either express
 * or implied.
 * See the License for the specific language governing permissions and
 * limitations under the License.
 */
import org.gradle.api.JavaVersion

/**
 * Enum describing operating systems we can build on.
 *
 * We need to track this in order to control which Kotlin Multiplatform tasks we can safely
 * create on the given Host OS.
 */
enum class OperatingSystem {
    LINUX,
    MACOS_ARM64,
    MACOS_X64,
    WINDOWS;

    fun isWindows(): Boolean {
        return this == WINDOWS
    }

    fun isMacOs(): Boolean{
        return this == MACOS_X64 || this == MACOS_ARM64
    }
}

private fun findHostOs(): OperatingSystem {
    val hostOs = System.getProperty("os.name")
    return if (hostOs.contains("windows", ignoreCase = true)) {
        OperatingSystem.WINDOWS
    } else if (hostOs.contains("linux", ignoreCase = true)) {
        OperatingSystem.LINUX
    } else {
        // Assume MacOS by default
        when(val osArch = System.getProperty("os.arch")) {
            "aarch64" -> OperatingSystem.MACOS_ARM64
            "x86_64" -> OperatingSystem.MACOS_X64
            else -> {
                throw IllegalStateException("Unknown architecture: $osArch")
            }
        }
    }
}

/**
 * Define which Host OS the build is running on.
 */
val HOST_OS: OperatingSystem = findHostOs()

object Realm {
    val ciBuild = (System.getenv("JENKINS_HOME") != null)
    const val version = "1.12.0-SNAPSHOT"
    const val group = "io.realm.kotlin"
    const val projectUrl = "https://realm.io"
    const val pluginPortalId = "io.realm.kotlin"
    // Modules has to match ${project.group}:${project.name} to make composite build work
    const val compilerPluginId = "plugin-compiler"
    const val compilerPluginIdNative = "plugin-compiler-shaded"
    const val cInteropId = "cinterop"
    const val jniSwigStubsId = "jni-swig-stub"
    const val gradlePluginId = "gradle-plugin"

    object License {
        const val name = "The Apache License, Version 2.0"
        const val url = "https://www.apache.org/licenses/LICENSE-2.0.txt"
        const val distribution = "repo"
    }
    object IssueManagement {
        const val system = "Github"
        const val url = "https://github.com/realm/realm-kotlin/issues"
    }
    object SCM {
        const val connection = "scm:git:git://github.com/realm/realm-kotlin.git"
        const val developerConnection = "scm:git:ssh://github.com/realm/realm-kotlin.git"
        const val url = "https://github.com/realm/realm-kotlin"
    }
    object Developer {
        const val name = "Realm"
        const val email = "info@realm.io"
        const val organization = "MongoDB"
        const val organizationUrl = "https://www.mongodb.com"
    }
}

object Versions {
    object Android {
        const val minSdk = 16
        const val targetSdk = 33
        const val compileSdkVersion = 33
        const val buildToolsVersion = "33.0.0"
        const val buildTools = "7.3.1" // https://maven.google.com/web/index.html?q=gradle#com.android.tools.build:gradle
        const val ndkVersion = "23.2.8568313"
        const val r8 = "4.0.48" // See https://developer.android.com/build/kotlin-support
    }
    const val androidxBenchmarkPlugin = "1.2.0-alpha12" // https://maven.google.com/web/index.html#androidx.benchmark:androidx.benchmark.gradle.plugin
    const val androidxStartup = "1.1.1" // https://maven.google.com/web/index.html?q=startup#androidx.startup:startup-runtime
    const val androidxJunit = "1.1.3" // https://maven.google.com/web/index.html#androidx.test.ext:junit
    const val androidxTest = "1.4.0" // https://maven.google.com/web/index.html#androidx.test:rules
    // Must be built with same (major.minor!?) kotlin version as 'kotlin' variable below, to be binary compatible with kotlin
    const val atomicfu = "0.18.5" // https://github.com/Kotlin/kotlinx.atomicfu
    const val autoService = "1.0" // https://mvnrepository.com/artifact/com.google.auto.service/auto-service
    const val buildkonfig = "0.13.3" // https://github.com/yshrsmz/BuildKonfig
    // Not currently used, so mostly here for documentation. Core requires minimum 3.15, but 3.18.1 is available through the Android SDK.
    // Build also tested successfully with 3.21.4 (latest release).
    const val cmake = "3.27.4"
    const val coroutines = "1.7.0" // https://mvnrepository.com/artifact/org.jetbrains.kotlinx/kotlinx-coroutines-core
    const val datetime = "0.4.0" // https://github.com/Kotlin/kotlinx-datetime
    const val detektPlugin = "1.22.0-RC2" // https://github.com/detekt/detekt
    const val dokka = "1.6.0" // https://github.com/Kotlin/dokka
    const val gradlePluginPublishPlugin = "0.15.0" // https://plugins.gradle.org/plugin/com.gradle.plugin-publish
    const val jmh = "1.34" // https://github.com/openjdk/jmh
    const val jmhPlugin = "0.6.6" // https://github.com/melix/jmh-gradle-plugin
    const val junit = "4.13.2" // https://mvnrepository.com/artifact/junit/junit
    const val kbson = "0.3.0" // https://github.com/mongodb/kbson
    // When updating the Kotlin version, also remember to update /examples/min-android-sample/build.gradle.kts
    const val kotlin = "1.8.21" // https://github.com/JetBrains/kotlin and https://kotlinlang.org/docs/releases.html#release-details
    const val kotlinJvmTarget = "1.8" // Which JVM bytecode version is kotlin compiled to.
    const val latestKotlin = "1.9.20-Beta" // https://kotlinlang.org/docs/eap.html#build-details
    const val kotlinCompileTesting = "1.5.0" // https://github.com/tschuchortdev/kotlin-compile-testing
    const val ktlint = "0.45.2" // https://github.com/pinterest/ktlint
<<<<<<< HEAD
    const val ktor = "2.3.4" // https://github.com/ktorio/ktor
=======
    const val ktor = "2.1.2" // https://github.com/ktorio/ktor
    const val multidex = "2.0.1" // https://developer.android.com/jetpack/androidx/releases/multidex
>>>>>>> 941d1fb7
    const val nexusPublishPlugin = "1.1.0" // https://github.com/gradle-nexus/publish-plugin
    const val okio = "3.2.0" // https://square.github.io/okio/#releases
    const val relinker = "1.4.5" // https://github.com/KeepSafe/ReLinker
    const val serialization = "1.4.0" // https://kotlinlang.org/docs/releases.html#release-details
    const val shadowJar =  "6.1.0" // https://mvnrepository.com/artifact/com.github.johnrengelman.shadow/com.github.johnrengelman.shadow.gradle.plugin?repo=gradle-plugins
    val sourceCompatibilityVersion = JavaVersion.VERSION_1_8 // Language level of any Java source code.
    val targetCompatibilityVersion = JavaVersion.VERSION_1_8 // Version of generated JVM bytecode from Java files.
}

// Could be actual Dependency objects
object Deps {
    const val autoService = "com.google.auto.service:auto-service:${Versions.autoService}"
    const val autoServiceAnnotation = "com.google.auto.service:auto-service-annotations:${Versions.autoService}"
}<|MERGE_RESOLUTION|>--- conflicted
+++ resolved
@@ -115,7 +115,7 @@
     const val buildkonfig = "0.13.3" // https://github.com/yshrsmz/BuildKonfig
     // Not currently used, so mostly here for documentation. Core requires minimum 3.15, but 3.18.1 is available through the Android SDK.
     // Build also tested successfully with 3.21.4 (latest release).
-    const val cmake = "3.27.4"
+    const val cmake = "3.22.1"
     const val coroutines = "1.7.0" // https://mvnrepository.com/artifact/org.jetbrains.kotlinx/kotlinx-coroutines-core
     const val datetime = "0.4.0" // https://github.com/Kotlin/kotlinx-datetime
     const val detektPlugin = "1.22.0-RC2" // https://github.com/detekt/detekt
@@ -131,12 +131,8 @@
     const val latestKotlin = "1.9.20-Beta" // https://kotlinlang.org/docs/eap.html#build-details
     const val kotlinCompileTesting = "1.5.0" // https://github.com/tschuchortdev/kotlin-compile-testing
     const val ktlint = "0.45.2" // https://github.com/pinterest/ktlint
-<<<<<<< HEAD
     const val ktor = "2.3.4" // https://github.com/ktorio/ktor
-=======
-    const val ktor = "2.1.2" // https://github.com/ktorio/ktor
     const val multidex = "2.0.1" // https://developer.android.com/jetpack/androidx/releases/multidex
->>>>>>> 941d1fb7
     const val nexusPublishPlugin = "1.1.0" // https://github.com/gradle-nexus/publish-plugin
     const val okio = "3.2.0" // https://square.github.io/okio/#releases
     const val relinker = "1.4.5" // https://github.com/KeepSafe/ReLinker
