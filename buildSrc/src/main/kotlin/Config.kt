--- conflicted
+++ resolved
@@ -16,13 +16,8 @@
  */
 
 object Realm {
-<<<<<<< HEAD
-    val ciBuild = true // (System.getenv("CI") != null)
-    const val version = "1.1.0-SNAPSHOT"
-=======
-    val ciBuild = (System.getenv("JENKINS_HOME") != null)
+    val ciBuild = (System.getenv("CI") != null)
     const val version = "1.2.0-SNAPSHOT"
->>>>>>> 99ecb57f
     const val group = "io.realm.kotlin"
     const val projectUrl = "https://realm.io"
     const val pluginPortalId = "io.realm.kotlin"
