/*
 * Copyright 2020 Realm Inc.
 *
 * Licensed under the Apache License, Version 2.0 (the "License");
 * you may not use this file except in compliance with the License.
 * You may obtain a copy of the License at
 *
 * http://www.apache.org/licenses/LICENSE-2.0
 *
 * Unless required by applicable law or agreed to in writing, software
 * distributed under the License is distributed on an "AS IS" BASIS,
 * WITHOUT WARRANTIES OR CONDITIONS OF ANY KIND, either express
 * or implied.
 * See the License for the specific language governing permissions and
 * limitations under the License.
 */


/**
 * Enum describing operating systems we can build on.
 *
 * We need to track this in order to control which Kotlin Multiplatform tasks we can safely
 * create on the given Host OS.
 */
enum class OperatingSystem {
    LINUX,
    MACOS_ARM64,
    MACOS_X64,
    WINDOWS;

    fun isWindows(): Boolean {
        return this == WINDOWS
    }

    fun isMacOs(): Boolean{
        return this == MACOS_X64 || this == MACOS_ARM64
    }
}

private fun findHostOs(): OperatingSystem {
    val hostOs = System.getProperty("os.name")
    return if (hostOs.contains("windows", ignoreCase = true)) {
        OperatingSystem.WINDOWS
    } else if (hostOs.contains("linux", ignoreCase = true)) {
        OperatingSystem.LINUX
    } else {
        // Assume MacOS by default
        when(val osArch = System.getProperty("os.arch")) {
            "aarch64" -> OperatingSystem.MACOS_ARM64
            "x86_64" -> OperatingSystem.MACOS_X64
            else -> {
                throw IllegalStateException("Unknown architecture: $osArch")
            }
        }
    }
}

/**
 * Define which Host OS the build is running on.
 */
val HOST_OS: OperatingSystem = findHostOs()

object Realm {
    val ciBuild = (System.getenv("JENKINS_HOME") != null)
<<<<<<< HEAD
    const val version = "1.7.0-dynamic-SNAPSHOT"
=======
    const val version = "1.11.0-SNAPSHOT"
>>>>>>> 273fd31e
    const val group = "io.realm.kotlin"
    const val groupExtPrefix = "io.realm.kotlinx"
    const val projectUrl = "https://realm.io"
    const val pluginPortalId = "io.realm.kotlin"
    // Modules has to match ${project.group}:${project.name} to make composite build work
    const val compilerPluginId = "plugin-compiler"
    const val compilerPluginIdNative = "plugin-compiler-shaded"
    const val cInteropId = "cinterop"
    const val jniSwigStubsId = "jni-swig-stub"
    const val gradlePluginId = "gradle-plugin"

    object License {
        const val name = "The Apache License, Version 2.0"
        const val url = "https://www.apache.org/licenses/LICENSE-2.0.txt"
        const val distribution = "repo"
    }
    object IssueManagement {
        const val system = "Github"
        const val url = "https://github.com/realm/realm-kotlin/issues"
    }
    object SCM {
        const val connection = "scm:git:git://github.com/realm/realm-kotlin.git"
        const val developerConnection = "scm:git:ssh://github.com/realm/realm-kotlin.git"
        const val url = "https://github.com/realm/realm-kotlin"
    }
    object Developer {
        const val name = "Realm"
        const val email = "info@realm.io"
        const val organization = "MongoDB"
        const val organizationUrl = "https://www.mongodb.com"
    }
}

object Versions {
    object Android {
        const val minSdk = 16
        const val targetSdk = 33
        const val compileSdkVersion = 33
        const val buildToolsVersion = "33.0.0"
        const val buildTools = "7.3.1" // https://maven.google.com/web/index.html?q=gradle#com.android.tools.build:gradle
        const val ndkVersion = "23.2.8568313"
        const val r8 = "4.0.48" // See https://developer.android.com/build/kotlin-support
    }
    const val androidxBenchmarkPlugin = "1.2.0-alpha12" // https://maven.google.com/web/index.html#androidx.benchmark:androidx.benchmark.gradle.plugin
    const val androidxStartup = "1.1.1" // https://maven.google.com/web/index.html?q=startup#androidx.startup:startup-runtime
    const val androidxJunit = "1.1.3" // https://maven.google.com/web/index.html#androidx.test.ext:junit
    const val androidxTest = "1.4.0" // https://maven.google.com/web/index.html#androidx.test:rules
    // Must be built with same (major.minor!?) kotlin version as 'kotlin' variable below, to be binary compatible with kotlin
    const val atomicfu = "0.18.5" // https://github.com/Kotlin/kotlinx.atomicfu
    const val autoService = "1.0" // https://mvnrepository.com/artifact/com.google.auto.service/auto-service
    const val buildkonfig = "0.13.3" // https://github.com/yshrsmz/BuildKonfig
    // Not currently used, so mostly here for documentation. Core requires minimum 3.15, but 3.18.1 is available through the Android SDK.
    // Build also tested successfully with 3.21.4 (latest release).
    const val cmake = "3.22.1"
<<<<<<< HEAD
    const val coroutines = "1.6.4" // https://mvnrepository.com/artifact/org.jetbrains.kotlinx/kotlinx-coroutines-core
    const val dataframe = "0.9.1" // https://github.com/Kotlin/dataframe
=======
    const val coroutines = "1.7.0" // https://mvnrepository.com/artifact/org.jetbrains.kotlinx/kotlinx-coroutines-core
>>>>>>> 273fd31e
    const val datetime = "0.4.0" // https://github.com/Kotlin/kotlinx-datetime
    const val detektPlugin = "1.22.0-RC2" // https://github.com/detekt/detekt
    const val dokka = "1.6.0" // https://github.com/Kotlin/dokka
    const val gradlePluginPublishPlugin = "0.15.0" // https://plugins.gradle.org/plugin/com.gradle.plugin-publish
    const val jmh = "1.34" // https://github.com/openjdk/jmh
    const val jmhPlugin = "0.6.6" // https://github.com/melix/jmh-gradle-plugin
    const val junit = "4.13.2" // https://mvnrepository.com/artifact/junit/junit
    const val jvmTarget = "1.8"
    // When updating the Kotlin version, also remember to update /examples/min-android-sample/build.gradle.kts
    const val kotlin = "1.8.21" // https://github.com/JetBrains/kotlin and https://kotlinlang.org/docs/releases.html#release-details
    const val latestKotlin = "1.9.0-Beta" // https://kotlinlang.org/docs/eap.html#build-details
    const val kotlinCompileTesting = "1.5.0" // https://github.com/tschuchortdev/kotlin-compile-testing
    const val ktlint = "0.45.2" // https://github.com/pinterest/ktlint
    const val ktor = "2.1.2" // https://github.com/ktorio/ktor
    const val nexusPublishPlugin = "1.1.0" // https://github.com/gradle-nexus/publish-plugin
    const val okio = "3.2.0" // https://square.github.io/okio/#releases
    const val relinker = "1.4.5" // https://github.com/KeepSafe/ReLinker
    const val serialization = "1.4.0" // https://kotlinlang.org/docs/releases.html#release-details
    const val shadowJar =  "6.1.0" // https://mvnrepository.com/artifact/com.github.johnrengelman.shadow/com.github.johnrengelman.shadow.gradle.plugin?repo=gradle-plugins
    const val multidex = "2.0.1" // https://developer.android.com/jetpack/androidx/releases/multidex
    const val kbson = "0.3.0" // https://github.com/mongodb/kbson
}

// Could be actual Dependency objects
object Deps {
    const val autoService = "com.google.auto.service:auto-service:${Versions.autoService}"
    const val autoServiceAnnotation = "com.google.auto.service:auto-service-annotations:${Versions.autoService}"
}<|MERGE_RESOLUTION|>--- conflicted
+++ resolved
@@ -62,11 +62,7 @@
 
 object Realm {
     val ciBuild = (System.getenv("JENKINS_HOME") != null)
-<<<<<<< HEAD
-    const val version = "1.7.0-dynamic-SNAPSHOT"
-=======
     const val version = "1.11.0-SNAPSHOT"
->>>>>>> 273fd31e
     const val group = "io.realm.kotlin"
     const val groupExtPrefix = "io.realm.kotlinx"
     const val projectUrl = "https://realm.io"
@@ -121,12 +117,8 @@
     // Not currently used, so mostly here for documentation. Core requires minimum 3.15, but 3.18.1 is available through the Android SDK.
     // Build also tested successfully with 3.21.4 (latest release).
     const val cmake = "3.22.1"
-<<<<<<< HEAD
-    const val coroutines = "1.6.4" // https://mvnrepository.com/artifact/org.jetbrains.kotlinx/kotlinx-coroutines-core
-    const val dataframe = "0.9.1" // https://github.com/Kotlin/dataframe
-=======
+    const val dataframe = "0.11.0" // https://github.com/Kotlin/dataframe
     const val coroutines = "1.7.0" // https://mvnrepository.com/artifact/org.jetbrains.kotlinx/kotlinx-coroutines-core
->>>>>>> 273fd31e
     const val datetime = "0.4.0" // https://github.com/Kotlin/kotlinx-datetime
     const val detektPlugin = "1.22.0-RC2" // https://github.com/detekt/detekt
     const val dokka = "1.6.0" // https://github.com/Kotlin/dokka
