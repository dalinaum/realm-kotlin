/*
 * Copyright 2021 Realm Inc.
 *
 * Licensed under the Apache License, Version 2.0 (the "License");
 * you may not use this file except in compliance with the License.
 * You may obtain a copy of the License at
 *
 * http://www.apache.org/licenses/LICENSE-2.0
 *
 * Unless required by applicable law or agreed to in writing, software
 * distributed under the License is distributed on an "AS IS" BASIS,
 * WITHOUT WARRANTIES OR CONDITIONS OF ANY KIND, either express or implied.
 * See the License for the specific language governing permissions and
 * limitations under the License.
 */

package io.realm.test.shared

import io.realm.MutableRealm
import io.realm.Realm
import io.realm.RealmConfiguration
import io.realm.RealmInstant
import io.realm.RealmList
import io.realm.RealmObject
import io.realm.RealmResults
import io.realm.entities.Sample
import io.realm.entities.list.Level1
import io.realm.entities.list.Level2
import io.realm.entities.list.Level3
import io.realm.entities.list.RealmListContainer
import io.realm.entities.list.listTestSchema
import io.realm.query
import io.realm.query.find
import io.realm.realmListOf
import io.realm.test.platform.PlatformUtils
import io.realm.test.util.TypeDescriptor
import io.realm.toRealmList
import kotlinx.coroutines.async
import kotlinx.coroutines.flow.takeWhile
import kotlinx.coroutines.runBlocking
import kotlin.reflect.KClassifier
import kotlin.reflect.KMutableProperty1
import kotlin.test.AfterTest
import kotlin.test.BeforeTest
import kotlin.test.Ignore
import kotlin.test.Test
import kotlin.test.assertContentEquals
import kotlin.test.assertEquals
import kotlin.test.assertFailsWith
import kotlin.test.assertFalse
import kotlin.test.assertNotNull
import kotlin.test.assertTrue

class RealmListTests {

    private val descriptors = TypeDescriptor.allListFieldTypes

    private lateinit var tmpDir: String
    private lateinit var realm: Realm

    @BeforeTest
    fun setup() {
        tmpDir = PlatformUtils.createTempDir()
        val configuration = RealmConfiguration.Builder(
            schema = listTestSchema + setOf(Level1::class, Level2::class, Level3::class, Sample::class)
        ).directory(tmpDir).build()
        realm = Realm.open(configuration)
    }

    @AfterTest
    fun tearDown() {
        if (this::realm.isInitialized && !realm.isClosed()) {
            realm.close()
        }
        PlatformUtils.deleteTempDir(tmpDir)
    }

    @Test
    fun realmListInitializer_realmListOf() {
        val realmListFromArgsEmpty: RealmList<String> = realmListOf()
        assertTrue(realmListFromArgsEmpty.isEmpty())

        val realmListFromArgs: RealmList<String> = realmListOf("1", "2")
        assertContentEquals(listOf("1", "2"), realmListFromArgs)
    }

    @Test
    fun realmListInitializer_toRealmList() {
        val realmListFromEmptyCollection = emptyList<String>().toRealmList()
        assertTrue(realmListFromEmptyCollection.isEmpty())

        val realmListFromSingleElementList = listOf("1").toRealmList()
        assertContentEquals(listOf("1"), realmListFromSingleElementList)
        val realmListFromSingleElementSet = setOf("1").toRealmList()
        assertContentEquals(listOf("1"), realmListFromSingleElementSet)

        val realmListFromMultiElementCollection = setOf("1", "2").toRealmList()
        assertContentEquals(listOf("1", "2"), realmListFromMultiElementCollection)

        val realmListFromIterator = (0..2).toRealmList()
        assertContentEquals(listOf(0, 1, 2), realmListFromIterator)
    }

    @Test
    fun nestedObjectTest() {
        realm.writeBlocking {
            val level1_1 = Level1().apply { name = "l1_1" }
            val level1_2 = Level1().apply { name = "l1_2" }
            val level2_1 = Level2().apply { name = "l2_1" }
            val level2_2 = Level2().apply { name = "l2_2" }
            val level3_1 = Level3().apply { name = "l3_1" }
            val level3_2 = Level3().apply { name = "l3_2" }

            level1_1.list.add(level2_1)
            level1_2.list.addAll(listOf(level2_1, level2_2))

            level2_1.list.add(level3_1)
            level2_2.list.addAll(listOf(level3_1, level3_2))

            level3_1.list.add(level1_1)
            level3_2.list.addAll(listOf(level1_1, level1_2))

            copyToRealm(level1_2) // this includes the graph of all 6 objects
        }

        val objectsL1: RealmResults<Level1> = realm.query<Level1>()
            .query("""name BEGINSWITH "l" SORT(name ASC)""")
            .find()
        val objectsL2: RealmResults<Level2> = realm.query<Level2>()
            .query("""name BEGINSWITH "l" SORT(name ASC)""")
            .find()
        val objectsL3: RealmResults<Level3> = realm.query<Level3>()
            .query("""name BEGINSWITH "l" SORT(name ASC)""")
            .find()

        assertEquals(2, objectsL1.count())
        assertEquals(2, objectsL2.count())
        assertEquals(2, objectsL3.count())

        // Checking insertion order is honoured
        assertEquals("l1_1", objectsL1[0].name)
        assertEquals(1, objectsL1[0].list.size)
        assertEquals("l2_1", objectsL1[0].list[0].name)

        assertEquals("l1_2", objectsL1[1].name)
        assertEquals(2, objectsL1[1].list.size)
        assertEquals("l2_1", objectsL1[1].list[0].name)
        assertEquals("l2_2", objectsL1[1].list[1].name)

        assertEquals("l2_1", objectsL2[0].name)
        assertEquals(1, objectsL2[0].list.size)
        assertEquals("l3_1", objectsL2[0].list[0].name)

        assertEquals("l2_2", objectsL2[1].name)
        assertEquals(2, objectsL2[1].list.size)
        assertEquals("l3_1", objectsL2[1].list[0].name)
        assertEquals("l3_2", objectsL2[1].list[1].name)

        assertEquals("l3_1", objectsL3[0].name)
        assertEquals(1, objectsL3[0].list.size)
        assertEquals("l1_1", objectsL3[0].list[0].name)

        assertEquals("l3_2", objectsL3[1].name)
        assertEquals(2, objectsL3[1].list.size)
        assertEquals("l1_1", objectsL3[1].list[0].name)
        assertEquals("l1_2", objectsL3[1].list[1].name)

        // Following circular links
        assertEquals("l1_1", objectsL1[0].name)
        assertEquals(1, objectsL1[0].list.size)
        assertEquals("l2_1", objectsL1[0].list[0].name)
        assertEquals(1, objectsL1[0].list[0].list.size)
        assertEquals("l3_1", objectsL1[0].list[0].list[0].name)
        assertEquals("l1_1", objectsL1[0].list[0].list[0].list[0].name)
    }

    @Test
    fun copyToRealm() {
        for (tester in managedTesters) {
            tester.copyToRealm()
        }
    }

    @Test
    fun get() {
        for (tester in managedTesters) {
            tester.get()
        }
    }

    @Test
    fun getFailsIfClosed() {
        // No need to be exhaustive
        managedTesters[0].getFailsIfClosed(getCloseableRealm())
    }

    @Test
    fun add() {
        for (tester in managedTesters) {
            tester.add()
        }
    }

    @Test
    fun addWithIndex() {
        for (tester in managedTesters) {
            tester.addWithIndex()
        }
    }

    @Test
    @Ignore // FIXME Realm cannot be closed inside a write. Rewrite once we can pass a List out again
    fun addWithIndexFailsIfClosed() {
        // No need to be exhaustive
        managedTesters[0].addWithIndexFailsIfClosed(getCloseableRealm())
    }

    @Test
    fun addAllWithIndex() {
        for (tester in managedTesters) {
            tester.addAllWithIndex()
        }
    }

    @Test
    @Ignore // FIXME Realm cannot be closed inside a write. Rewrite once we can pass a List out again
    fun addAllWithIndexFailsIfClosed() {
        // No need to be exhaustive
        managedTesters[0].addAllWithIndexFailsIfClosed(getCloseableRealm())
    }

    @Test
    fun clear() {
        for (tester in managedTesters) {
            tester.clear()
        }
    }

    @Test
    @Ignore // FIXME Realm cannot be closed inside a write. Rewrite once we can pass a List out again
    fun clearFailsIfClosed() {
        // No need to be exhaustive
        managedTesters[0].clearFailsIfClosed(getCloseableRealm())
    }

    @Test
    fun removeAt() {
        for (tester in managedTesters) {
            tester.removeAt()
        }
    }

    @Test
    @Ignore // FIXME Realm cannot be closed inside a write. Rewrite once we can pass a List out again
    fun removeAtFailsIfClosed() {
        // No need to be exhaustive
        managedTesters[0].removeAtFailsIfClosed(getCloseableRealm())
    }

    @Test
    fun set() {
        for (tester in managedTesters) {
            tester.set()
        }
    }

    @Test
    @Ignore // FIXME Realm cannot be closed inside a write. Rewrite once we can pass a List out again
    fun setFailsIfClosed() {
        // No need to be exhaustive
        managedTesters[0].setFailsIfClosed(getCloseableRealm())
    }

    @Test
    fun assignField() {
        for (tester in managedTesters) {
            tester.assignField()
        }
    }

    @Test
    fun unmanaged() {
        // No need to be exhaustive here, just checking delegation works
        val list = realmListOf<RealmListContainer>()
        assertTrue(list.isEmpty())
        list.add(RealmListContainer().apply { stringField = "Dummy" })
        assertEquals(1, list.size)
    }

    @Test
    fun add_detectsDuplicates() {
        val leaf = Sample().apply { intField = 1 }
        val child = Sample().apply {
            intField = 2
            nullableObject = leaf
            objectListField = realmListOf(leaf, leaf)
        }
        realm.writeBlocking {
            copyToRealm(Sample()).apply {
                objectListField.add(child)
            }
        }
        assertEquals(3, realm.query<Sample>().find().size)
    }

    @Test
    fun addWithIndex_detectsDuplicates() {
        val leaf = Sample().apply { intField = 1 }
        val child = Sample().apply {
            intField = 2
            nullableObject = leaf
            objectListField = realmListOf(leaf, leaf)
        }
        realm.writeBlocking {
            copyToRealm(Sample()).apply {
                objectListField.add(0, child)
            }
        }
        assertEquals(3, realm.query<Sample>().find().size)
    }

    @Test
    fun addAll_detectsDuplicates() {
        val child = RealmListContainer()
        val parent = RealmListContainer()
        realm.writeBlocking {
            copyToRealm(parent).apply { objectListField.addAll(listOf(child, child)) }
        }
        assertEquals(2, realm.query<RealmListContainer>().find().size)
    }

    @Test
<<<<<<< HEAD
    fun set_detectsDuplicates() {
        val leaf = Sample().apply { intField = 1 }
        val child = Sample().apply {
            intField = 2
            nullableObject = leaf
            objectListField = realmListOf(leaf, leaf)
        }
        realm.writeBlocking {
            copyToRealm(Sample()).apply {
                // Need to insert an object to be able to update it with set
                objectListField.add(Sample())
                objectListField.set(0, child)
            }
        }
        assertEquals(4, realm.query<Sample>().find().size)
=======
    fun listNotifications() = runBlocking {
        val container = realm.writeBlocking { copyToRealm(RealmListContainer()) }
        val collect = async {
            container.objectListField.asFlow()
                .takeWhile { it.list.size < 5 }
                .collect {
                    it.list.forEach {
                        // No-op ... just verifying that we can access each element. See https://github.com/realm/realm-kotlin/issues/827
                    }
                }
        }
        while (!collect.isCompleted) {
            realm.writeBlocking {
                findLatest(container)!!.objectListField.add(RealmListContainer())
            }
        }
>>>>>>> 20ba9268
    }

    private fun getCloseableRealm(): Realm =
        RealmConfiguration.Builder(schema = listTestSchema)
            .directory(tmpDir)
            .name("closeable.realm")
            .build().let {
                Realm.open(it)
            }

    // TODO investigate how to add properties/values directly so that it works for multiplatform
    @Suppress("UNCHECKED_CAST", "ComplexMethod")
    private fun <T> getDataSetForClassifier(
        classifier: KClassifier,
        nullable: Boolean
    ): List<T> = when (classifier) {
        Byte::class -> if (nullable) NULLABLE_BYTE_VALUES else BYTE_VALUES
        Char::class -> if (nullable) NULLABLE_CHAR_VALUES else CHAR_VALUES
        Short::class -> if (nullable) NULLABLE_SHORT_VALUES else SHORT_VALUES
        Int::class -> if (nullable) NULLABLE_INT_VALUES else INT_VALUES
        Long::class -> if (nullable) NULLABLE_LONG_VALUES else LONG_VALUES
        Boolean::class -> if (nullable) NULLABLE_BOOLEAN_VALUES else BOOLEAN_VALUES
        Float::class -> if (nullable) NULLABLE_FLOAT_VALUES else FLOAT_VALUES
        Double::class -> if (nullable) NULLABLE_DOUBLE_VALUES else DOUBLE_VALUES
        String::class -> if (nullable) NULLABLE_STRING_VALUES else STRING_VALUES
        RealmInstant::class -> if (nullable) NULLABLE_TIMESTAMP_VALUES else TIMESTAMP_VALUES
        RealmObject::class -> OBJECT_VALUES
        else -> throw IllegalArgumentException("Wrong classifier: '$classifier'")
    } as List<T>

    private fun getTypeSafety(classifier: KClassifier, nullable: Boolean): TypeSafetyManager<*> {
        return if (nullable) {
            NullableList(
                classifier = classifier,
                property = RealmListContainer.nullableProperties[classifier]!!,
                dataSet = getDataSetForClassifier(classifier, true)
            )
        } else {
            NonNullableList(
                classifier = classifier,
                property = RealmListContainer.nonNullableProperties[classifier]!!,
                dataSet = getDataSetForClassifier(classifier, false)
            )
        }
    }

    private val managedTesters: List<ListApiTester> by lazy {
        descriptors.map {
            val elementType = it.elementType
            when (val classifier = elementType.classifier) {
                RealmObject::class -> ManagedRealmObjectListTester(
                    realm = realm,
                    typeSafetyManager = NonNullableList(
                        classifier = classifier,
                        property = RealmListContainer::objectListField,
                        dataSet = OBJECT_VALUES
                    )
                )
                else -> ManagedGenericListTester(
                    realm = realm,
                    typeSafetyManager = getTypeSafety(classifier, elementType.nullable)
                )
            }
        }
    }
}

// ----------------------------------------------
// API dimension
// ----------------------------------------------

internal interface ListApiTester {

    override fun toString(): String
    fun copyToRealm()
    fun get()
    fun getFailsIfClosed(realm: Realm)
    fun add()
    fun addWithIndex()
    fun addWithIndexFailsIfClosed(realm: Realm)
    fun addAllWithIndex()
    fun addAllWithIndexFailsIfClosed(realm: Realm)
    fun clear()
    fun clearFailsIfClosed(realm: Realm)
    fun removeAt()
    fun removeAtFailsIfClosed(realm: Realm)
    fun set()
    fun setFailsIfClosed(realm: Realm)
    fun assignField()

    // All the other functions are not tested since we rely on implementations from parent classes.

    /**
     * This method acts as an assertion error catcher in case one of the classifiers we use for
     * testing fails, ensuring the error message can easily be identified in the log.
     *
     * Assertions should be wrapped around this function, e.g.:
     * ```
     * override fun specificTest() {
     *     errorCatcher {
     *         // Write your test logic here
     *     }
     * }
     * ```
     *
     * @param block lambda with the actual test logic to be run
     */
    fun errorCatcher(block: () -> Unit) {
        try {
            block()
        } catch (e: AssertionError) {
            throw AssertionError("'${toString()}' failed - ${e.message}", e)
        }
    }
}

// ----------------------------------------------------------
// Type safety (nullability and dataset matching) dimension
// ----------------------------------------------------------

internal interface TypeSafetyManager<T> {
    val classifier: KClassifier
    val property: KMutableProperty1<RealmListContainer, RealmList<T>>
    val dataSet: List<T>

    override fun toString(): String // Default implementation not allowed as it comes from "Any"
    fun createContainerAndGetList(realm: MutableRealm? = null): RealmList<T>
    fun getInitialDataSet(): List<T>

    fun createPrePopulatedContainer(dataSet: List<T>): RealmListContainer =
        RealmListContainer().also {
            property.get(it).apply { addAll(dataSet) }
        }

    fun getList(container: RealmListContainer): RealmList<T> = property.get(container)
}

internal class NullableList<T>(
    override val classifier: KClassifier,
    override val property: KMutableProperty1<RealmListContainer, RealmList<T?>>,
    override val dataSet: List<T?>
) : TypeSafetyManager<T?> {

    override fun toString(): String = property.name

    override fun createContainerAndGetList(realm: MutableRealm?): RealmList<T?> {
        val container = RealmListContainer().let {
            realm?.copyToRealm(it) ?: it
        }
        return property.get(container).also { list ->
            assertNotNull(list)
            assertTrue(list.isEmpty())
        }
    }

    override fun getInitialDataSet(): List<T?> = dataSet
}

internal class NonNullableList<T>(
    override val classifier: KClassifier,
    override val property: KMutableProperty1<RealmListContainer, RealmList<T>>,
    override val dataSet: List<T>
) : TypeSafetyManager<T> {

    override fun toString(): String = property.name

    override fun createContainerAndGetList(realm: MutableRealm?): RealmList<T> {
        val container = RealmListContainer().let {
            realm?.copyToRealm(it) ?: it
        }
        return property.get(container).also { list ->
            assertNotNull(list)
            assertTrue(list.isEmpty())
        }
    }

    override fun getInitialDataSet(): List<T> = dataSet
}

// ----------------------------------------------
// Mode dimension
// ----------------------------------------------

internal interface ManagedList {
    val realm: Realm
}

// ----------------------------------------------
// RealmList - managed
// ----------------------------------------------

/**
 * An API test's flow is as follows:
 * 1 - Create a managed RealmListContainer.
 * 2 - Add data to the container's specific RealmList<T> that is being processed.
 * 3 - Assert stuff inside the write transaction during the population process.
 * 4 - Assert stuff outside the write transaction, launch a query and check all is good.
 * 5 - Cleanup.
 *
 * A typical implementation would look like:
 *
 *  override fun yourApiMethod() {
 *      val dataSet = typeSafetyManager.getInitialDataSet()
 *
 *      // Abstract assertions that can be repeated inside and outside the transaction
 *      val assertions = { list: RealmList<T> ->
 *          // ...
 *      }
 *
 *      // Create container and populate list
 *      errorCatcher {
 *          realm.writeBlocking {
 *              val list = ...
 *
 *              // Assertions after population
 *              assertions(list)
 *          }
 *      }
 *
 *      // Assert again outside the transaction and cleanup
 *      assertListAndCleanup { list -> assertions(list) }
 *  }
 */
internal abstract class ManagedListTester<T>(
    override val realm: Realm,
    private val typeSafetyManager: TypeSafetyManager<T>
) : ManagedList, ListApiTester {

    /**
     * Asserts content equality for two given objects. This is needed to evaluate the contents of
     * two RealmObjects.
     */
    abstract fun assertElementsAreEqual(expected: T, actual: T)

    override fun toString(): String = "Managed-$typeSafetyManager"

    override fun copyToRealm() {
        val dataSet = typeSafetyManager.getInitialDataSet()

        val assertions = { container: RealmListContainer ->
            dataSet.forEachIndexed { index, t ->
                assertElementsAreEqual(t, typeSafetyManager.getList(container)[index])
            }
        }

        errorCatcher {
            val container = typeSafetyManager.createPrePopulatedContainer(dataSet)

            realm.writeBlocking {
                val managedContainer = copyToRealm(container)
                assertions(managedContainer)
            }
        }

        assertContainerAndCleanup { container -> assertions(container) }
    }

    override fun add() {
        val dataSet: List<T> = typeSafetyManager.getInitialDataSet()

        val assertions = { container: RealmListContainer ->
            val list = typeSafetyManager.getList(container)
            dataSet.forEachIndexed { index, t ->
                assertElementsAreEqual(t, list[index])
            }
        }

        errorCatcher {
            realm.writeBlocking {
                val list = typeSafetyManager.createContainerAndGetList(this)
                dataSet.forEachIndexed { index, e ->
                    assertEquals(index, list.size)
                    list.add(e)
                    assertEquals(index + 1, list.size)
                }
            }
        }
        assertContainerAndCleanup { container -> assertions(container) }
    }

    override fun get() {
        val dataSet = typeSafetyManager.getInitialDataSet()
        val assertions = { list: RealmList<T> ->
            // Fails when using invalid indices
            assertFailsWith<IndexOutOfBoundsException> {
                list[-1]
            }
            assertFailsWith<IndexOutOfBoundsException> {
                list[123]
            }

            dataSet.forEachIndexed { index, t ->
                assertElementsAreEqual(t, list[index])
            }
        }

        errorCatcher {
            realm.writeBlocking {
                val list = typeSafetyManager.createContainerAndGetList(this)
                list.addAll(dataSet)
                assertions(list)
            }
        }

        assertListAndCleanup { list -> assertions(list) }
    }

    override fun getFailsIfClosed(realm: Realm) {
        errorCatcher {
            val dataSet = typeSafetyManager.getInitialDataSet()
            realm.writeBlocking {
                typeSafetyManager.createContainerAndGetList(this)
                    .addAll(dataSet)
            }

            val list = realm.query<RealmListContainer>()
                .first()
                .find { listContainer ->
                    assertNotNull(listContainer)
                    typeSafetyManager.getList(listContainer)
                }

            realm.close()

            assertFailsWith<IllegalStateException> {
                list[0]
            }
        }
    }

    override fun addWithIndex() {
        val dataSet: List<T> = typeSafetyManager.getInitialDataSet()
        val assertions = { list: RealmList<T> ->
            // Iterate the reversed dataset since we added each element at the beginning
            dataSet.reversed().forEachIndexed { index, e ->
                assertElementsAreEqual(e, list[index])
            }
            // Fails when using invalid indices
            assertFailsWith<IndexOutOfBoundsException> {
                list.add(-1, typeSafetyManager.getInitialDataSet()[0])
            }
            assertFailsWith<IndexOutOfBoundsException> {
                list.add(123, typeSafetyManager.getInitialDataSet()[0])
            }
        }

        errorCatcher {
            realm.writeBlocking {
                val list = typeSafetyManager.createContainerAndGetList(this)
                dataSet.forEachIndexed { index, e ->
                    assertEquals(index, list.size)
                    list.add(0, e)
                    assertEquals(index + 1, list.size)
                    assertElementsAreEqual(e, list[0])
                }

                assertions(list)
            }
        }

        assertListAndCleanup { list -> assertions(list) }
    }

    override fun addWithIndexFailsIfClosed(realm: Realm) {
        errorCatcher {
            val dataSet = typeSafetyManager.getInitialDataSet()
            realm.writeBlocking {
                val list = typeSafetyManager.createContainerAndGetList(this)

                realm.close()

                assertFailsWith<IllegalStateException> {
                    list.add(0, dataSet[0])
                }
            }
        }
    }

    override fun addAllWithIndex() {
        val dataSet = typeSafetyManager.getInitialDataSet()
        val assertions = { list: RealmList<T> ->
            assertEquals(dataSet.size * 2, list.size)

            // Build a list that looks like "1, 1, 2, 3, 2, 3"
            val newDataSet = dataSet.let {
                it.toMutableList().apply { addAll(1, it) }
            }

            for (i in 0 until list.size) {
                assertElementsAreEqual(newDataSet[i], list[i])
            }

            // Fails when using invalid indices
            assertFailsWith<IndexOutOfBoundsException> {
                list.addAll(-1, dataSet)
            }
            assertFailsWith<IndexOutOfBoundsException> {
                list.addAll(123, dataSet)
            }
        }

        errorCatcher {
            realm.writeBlocking {
                mutableListOf<String>()
                val list = typeSafetyManager.createContainerAndGetList(this)

                // Fails when using wrong indices
                assertFailsWith<IndexOutOfBoundsException> {
                    list.addAll(-1, listOf())
                }
                assertFailsWith<IndexOutOfBoundsException> {
                    list.addAll(123, listOf())
                }

                // Returns false when list does not change
                assertFalse(list.addAll(0, listOf()))

                // Returns true when list changes - first add produces "1, 2, 3"
                // Second add produces "1, 1, 2, 3, 2, 3"
                assertTrue(list.addAll(0, dataSet))
                assertTrue(list.addAll(1, dataSet))

                assertions(list)
            }
        }

        assertListAndCleanup { list -> assertions(list) }
    }

    override fun addAllWithIndexFailsIfClosed(realm: Realm) {
        errorCatcher {
            val dataSet = typeSafetyManager.getInitialDataSet()
            realm.writeBlocking {
                val list = typeSafetyManager.createContainerAndGetList(this)

                realm.close()

                assertFailsWith<IllegalStateException> {
                    list.addAll(0, dataSet)
                }
            }
        }
    }

    override fun clear() {
        val dataSet = typeSafetyManager.getInitialDataSet()
        val assertions = { list: RealmList<T> ->
            assertTrue(list.isEmpty())
        }

        errorCatcher {
            realm.writeBlocking {
                val list = typeSafetyManager.createContainerAndGetList(this)
                assertTrue(list.addAll(dataSet))

                assertEquals(dataSet.size, list.size)
                list.clear()

                assertions(list)
            }
        }

        assertListAndCleanup { list -> assertions(list) }
    }

    override fun clearFailsIfClosed(realm: Realm) {
        errorCatcher {
            val dataSet = typeSafetyManager.getInitialDataSet()
            realm.writeBlocking {
                val list = typeSafetyManager.createContainerAndGetList(this)
                list.addAll(dataSet)

                realm.close()

                assertFailsWith<IllegalStateException> {
                    list.clear()
                }
            }
        }
    }

    override fun removeAt() {
        val dataSet = typeSafetyManager.getInitialDataSet()
        val assertions = { list: RealmList<T> ->
            assertTrue(list.isEmpty())
        }

        errorCatcher {
            realm.writeBlocking {
                val list = typeSafetyManager.createContainerAndGetList(this)

                // Fails when using invalid indices
                assertFailsWith<IndexOutOfBoundsException> {
                    list.removeAt(0)
                }

                list.add(dataSet[0])

                // Fails when using invalid indices
                assertFailsWith<IndexOutOfBoundsException> {
                    list.removeAt(-1)
                }
                assertFailsWith<IndexOutOfBoundsException> {
                    list.removeAt(123)
                }

                assertElementsAreEqual(dataSet[0], list.removeAt(0))
                assertions(list)
            }
        }

        assertListAndCleanup { list -> assertions(list) }
    }

    override fun removeAtFailsIfClosed(realm: Realm) {
        errorCatcher {
            val dataSet = typeSafetyManager.getInitialDataSet()
            realm.writeBlocking {
                val list = typeSafetyManager.createContainerAndGetList(this)
                list.addAll(dataSet)

                realm.close()

                assertFailsWith<IllegalStateException> {
                    list.removeAt(0)
                }
            }
        }
    }

    override fun set() {
        val dataSet = typeSafetyManager.getInitialDataSet()
        val assertions = { list: RealmList<T> ->
            assertEquals(1, list.size)
        }

        errorCatcher {
            realm.writeBlocking {
                val list = typeSafetyManager.createContainerAndGetList(this)

                // Add something so that we can call set on an index
                list.add(dataSet[0])

                val previousElement = list.set(0, dataSet[1])
                assertEquals(1, list.size)
                assertElementsAreEqual(dataSet[0], previousElement)

                // Fails when using invalid indices
                assertFailsWith<IndexOutOfBoundsException> {
                    list[-1] = dataSet[0]
                }
                assertFailsWith<IndexOutOfBoundsException> {
                    list[123] = dataSet[0]
                }

                assertions(list)
            }
        }

        assertListAndCleanup { list -> assertions(list) }
    }

    override fun setFailsIfClosed(realm: Realm) {
        errorCatcher {
            val dataSet = typeSafetyManager.getInitialDataSet()
            realm.writeBlocking {
                val list = typeSafetyManager.createContainerAndGetList(this)
                list.addAll(dataSet)

                realm.close()

                assertFailsWith<IllegalStateException> {
                    list[0] = dataSet[0]
                }
            }
        }
    }

    override fun assignField() {
        val dataSet = typeSafetyManager.getInitialDataSet()
        val reassignedDataSet = listOf(dataSet[1])

        val assertions = { list: RealmList<T> ->
            assertEquals(1, list.size)
            // We cannot assert equality on RealmObject lists as the object isn't equals to the
            // unmanaged object from before the assignment
            if (list[0] !is RealmObject) {
                assertContentEquals(reassignedDataSet, list)
            } else {
                reassignedDataSet.zip(list).forEach { (expected, actual) ->
                    assertEquals(
                        (expected as RealmListContainer).stringField,
                        (actual as RealmListContainer).stringField
                    )
                }
            }
        }
        errorCatcher {
            realm.writeBlocking {
                val container = copyToRealm(RealmListContainer())
                val list = typeSafetyManager.property.get(container)
                list.addAll(dataSet)

                val value = reassignedDataSet.toRealmList()
                typeSafetyManager.property.set(container, value)
            }
        }
        assertListAndCleanup { list -> assertions(list) }
    }

    // Retrieves the list again but this time from Realm to check the getter is called correctly
    private fun assertListAndCleanup(assertion: (RealmList<T>) -> Unit) {
        realm.writeBlocking {
            val container = this.query<RealmListContainer>()
                .first()
                .find()
            assertNotNull(container)
            val list = typeSafetyManager.getList(container)

            // Assert
            errorCatcher {
                assertion(list)
            }

            // Clean up
            delete(findLatest(container)!!)
        }
    }

    private fun assertContainerAndCleanup(assertion: (RealmListContainer) -> Unit) {
        val container = realm.query<RealmListContainer>()
            .first()
            .find()
        assertNotNull(container)

        // Assert
        errorCatcher {
            assertion(container)
        }

        // Clean up
        realm.writeBlocking {
            delete(findLatest(container)!!)
        }
    }
}

/**
 * No special needs for managed, generic testers. Elements can be compared painlessly and need not
 * be copied to Realm when calling RealmList API methods.
 */
internal class ManagedGenericListTester<T>(
    realm: Realm,
    typeSafetyManager: TypeSafetyManager<T>
) : ManagedListTester<T>(realm, typeSafetyManager) {
    override fun assertElementsAreEqual(expected: T, actual: T) = assertEquals(expected, actual)
}

/**
 * Managed and unmanaged RealmObjects cannot be compared directly. They also need to become managed
 * before we use them as input for RealmList API methods.
 */
internal class ManagedRealmObjectListTester(
    realm: Realm,
    typeSafetyManager: TypeSafetyManager<RealmListContainer>
) : ManagedListTester<RealmListContainer>(realm, typeSafetyManager) {
    override fun assertElementsAreEqual(expected: RealmListContainer, actual: RealmListContainer) =
        assertEquals(expected.stringField, actual.stringField)
}

// -----------------------------------
// Data used to initialize structures
// -----------------------------------

internal val CHAR_VALUES = listOf('a', 'b')
internal val STRING_VALUES = listOf("ABC", "BCD")
internal val INT_VALUES = listOf(1, 2)
internal val LONG_VALUES = listOf<Long>(1, 2)
internal val SHORT_VALUES = listOf<Short>(1, 2)
internal val BYTE_VALUES = listOf<Byte>(1, 2)
internal val FLOAT_VALUES = listOf(1F, 2F)
internal val DOUBLE_VALUES = listOf(1.0, 2.0)
internal val BOOLEAN_VALUES = listOf(true, false)
internal val TIMESTAMP_VALUES =
    listOf(RealmInstant.fromEpochSeconds(0, 0), RealmInstant.fromEpochSeconds(42, 420))
internal val OBJECT_VALUES = listOf(
    RealmListContainer().apply { stringField = "A" },
    RealmListContainer().apply { stringField = "B" }
)
internal val OBJECT_VALUES2 = listOf(
    RealmListContainer().apply { stringField = "C" },
    RealmListContainer().apply { stringField = "D" },
    RealmListContainer().apply { stringField = "E" },
    RealmListContainer().apply { stringField = "F" },
)
internal val OBJECT_VALUES3 = listOf(
    RealmListContainer().apply { stringField = "G" },
    RealmListContainer().apply { stringField = "H" }
)

internal val NULLABLE_CHAR_VALUES = CHAR_VALUES + null
internal val NULLABLE_STRING_VALUES = STRING_VALUES + null
internal val NULLABLE_INT_VALUES = INT_VALUES + null
internal val NULLABLE_LONG_VALUES = LONG_VALUES + null
internal val NULLABLE_SHORT_VALUES = SHORT_VALUES + null
internal val NULLABLE_BYTE_VALUES = BYTE_VALUES + null
internal val NULLABLE_FLOAT_VALUES = FLOAT_VALUES + null
internal val NULLABLE_DOUBLE_VALUES = DOUBLE_VALUES + null
internal val NULLABLE_BOOLEAN_VALUES = BOOLEAN_VALUES + null
internal val NULLABLE_TIMESTAMP_VALUES = TIMESTAMP_VALUES + null<|MERGE_RESOLUTION|>--- conflicted
+++ resolved
@@ -330,7 +330,6 @@
     }
 
     @Test
-<<<<<<< HEAD
     fun set_detectsDuplicates() {
         val leaf = Sample().apply { intField = 1 }
         val child = Sample().apply {
@@ -346,7 +345,9 @@
             }
         }
         assertEquals(4, realm.query<Sample>().find().size)
-=======
+    }
+
+    @Test
     fun listNotifications() = runBlocking {
         val container = realm.writeBlocking { copyToRealm(RealmListContainer()) }
         val collect = async {
@@ -363,7 +364,6 @@
                 findLatest(container)!!.objectListField.add(RealmListContainer())
             }
         }
->>>>>>> 20ba9268
     }
 
     private fun getCloseableRealm(): Realm =
