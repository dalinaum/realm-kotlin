--- conflicted
+++ resolved
@@ -769,16 +769,8 @@
         val user = app.createUserAndLogIn(email, password)
         val dir = PlatformUtils.createTempDir()
         val localConfig = createWriteCopyLocalConfig("local.realm", directory = dir)
-<<<<<<< HEAD
-        val migratedLocalConfig = createWriteCopyLocalConfig(
-            name = "local.realm",
-            directory = dir,
-            schemaVersion = 1
-        )
-=======
         val migratedLocalConfig =
             createWriteCopyLocalConfig("local.realm", directory = dir, schemaVersion = 1)
->>>>>>> 367e7264
         val partitionValue = TestHelper.randomPartitionValue()
         val syncConfig = createSyncConfig(
             user = user,
