--- conflicted
+++ resolved
@@ -41,14 +41,11 @@
     appName: String = TEST_APP_1,
     dispatcher: CoroutineDispatcher = singleThreadDispatcher("test-app-dispatcher"),
     appId: String = runBlocking(dispatcher) { getAppId(appName) }
-<<<<<<< HEAD
 ) : App by App.create(
-    AppConfiguration.Builder(appId).dispatcher(dispatcher).baseUrl(TEST_SERVER_BASE_URL).build()
-), AdminApi by (runBlocking(dispatcher) { AdminApiImpl(TEST_SERVER_BASE_URL, appId, dispatcher) }) {
-=======
-) : App by App.create(AppConfiguration.Builder(appId).baseUrl(TEST_SERVER_BASE_URL).dispatcher(dispatcher).build()),
-    AdminApi by (runBlocking(dispatcher) { AdminApiImpl(TEST_SERVER_BASE_URL, appId, dispatcher) }) {
->>>>>>> 13aa79cb
+    AppConfiguration.Builder(appId).baseUrl(TEST_SERVER_BASE_URL).dispatcher(dispatcher).build()
+), AdminApi by (runBlocking(dispatcher) {
+        AdminApiImpl(TEST_SERVER_BASE_URL, appId, dispatcher)
+}) {
 
     fun close() {
         deleteAllUsers()
