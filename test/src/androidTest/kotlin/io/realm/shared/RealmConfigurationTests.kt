/*
 * Copyright 2021 Realm Inc.
 *
 * Licensed under the Apache License, Version 2.0 (the "License");
 * you may not use this file except in compliance with the License.
 * You may obtain a copy of the License at
 *
 * http://www.apache.org/licenses/LICENSE-2.0
 *
 * Unless required by applicable law or agreed to in writing, software
 * distributed under the License is distributed on an "AS IS" BASIS,
 * WITHOUT WARRANTIES OR CONDITIONS OF ANY KIND, either express or implied.
 * See the License for the specific language governing permissions and
 * limitations under the License.
 */
package io.realm.shared

import io.realm.Realm
import io.realm.RealmConfiguration
import io.realm.internal.PlatformHelper
import io.realm.internal.runBlocking
import io.realm.log.LogLevel
import io.realm.util.PlatformUtils
import io.realm.util.TestLogger
import kotlinx.coroutines.CoroutineDispatcher
import kotlinx.coroutines.newSingleThreadContext
import test.Sample
import kotlin.test.Test
import kotlin.test.assertEquals
import kotlin.test.assertFailsWith
import kotlin.test.assertFalse
import kotlin.test.assertTrue

class RealmConfigurationTests {

    @Test
    fun defaultPath() {
        val config = RealmConfiguration(schema = setOf(Sample::class))
        assertEquals(
            "${PlatformHelper.appFilesDirectory()}/${Realm.DEFAULT_FILE_NAME}",
            config.path
        )

        val configFromBuilder: RealmConfiguration =
            RealmConfiguration.Builder(schema = setOf(Sample::class)).build()
        assertEquals(
            "${PlatformHelper.appFilesDirectory()}/${Realm.DEFAULT_FILE_NAME}",
            configFromBuilder.path
        )
    }

    @Test
    fun path() {
        val realmPath = "HowToGetPlatformPath/default.realm"

        val config = RealmConfiguration(path = realmPath, schema = setOf(Sample::class))
        assertEquals(realmPath, config.path)

        val configFromBuilder: RealmConfiguration =
            RealmConfiguration.Builder(path = realmPath, schema = setOf(Sample::class)).build()
        assertEquals(realmPath, configFromBuilder.path)
    }

    @Test
    fun pathOverrideName() {
        val realmPath = "<HowToGetPlatformPath>/custom.realm"
        val realmName = "my.realm"

        val config = RealmConfiguration(realmPath, realmName, setOf(Sample::class))
        assertEquals(realmPath, config.path)
        // Correct assert: assertEquals("custom.realm", config.name)
        assertEquals("my.realm", config.name) // Current result

        val configFromBuilder: RealmConfiguration =
            RealmConfiguration.Builder(realmPath, realmName, setOf(Sample::class)).build()
        assertEquals(realmPath, configFromBuilder.path)
        // Correct assert: assertEquals("custom.realm", configFromBuilder.name)
        assertEquals("my.realm", configFromBuilder.name) // Current result
    }

    @Test
    fun defaultName() {
        val config = RealmConfiguration(schema = setOf(Sample::class))
        assertEquals(Realm.DEFAULT_FILE_NAME, config.name)
        assertTrue(config.path.endsWith(Realm.DEFAULT_FILE_NAME))

        val configFromBuilder: RealmConfiguration =
            RealmConfiguration.Builder(schema = setOf(Sample::class)).build()
        assertEquals(Realm.DEFAULT_FILE_NAME, configFromBuilder.name)
        assertTrue(configFromBuilder.path.endsWith(Realm.DEFAULT_FILE_NAME))
    }

    @Test
    fun name() {
        val realmName = "my.realm"

        val config = RealmConfiguration(name = realmName, schema = setOf(Sample::class))
        assertEquals(realmName, config.name)
        assertTrue(config.path.endsWith(realmName))

        val configFromBuilder: RealmConfiguration =
            RealmConfiguration.Builder(name = realmName, schema = setOf(Sample::class)).build()
        assertEquals(realmName, configFromBuilder.name)
        assertTrue(configFromBuilder.path.endsWith(realmName))
    }

    @Test
    fun defaultLogLevel() {
        val config: RealmConfiguration = RealmConfiguration.Builder(schema = setOf(Sample::class))
            .build()
        assertEquals(LogLevel.WARN, config.log.level)
    }

    @Test
    fun logLevel() {
        val config: RealmConfiguration = RealmConfiguration.Builder(schema = setOf(Sample::class))
            .log(LogLevel.NONE)
            .build()
        assertEquals(LogLevel.NONE, config.log.level)
    }

    @Test
    fun defaultCustomLoggers() {
        val config: RealmConfiguration =
            RealmConfiguration.Builder(schema = setOf(Sample::class)).build()
        assertEquals(1, config.log.loggers.size)
    }

    @Test
    fun customLoggers() {
        val logger = TestLogger()
        val config: RealmConfiguration = RealmConfiguration.Builder(schema = setOf(Sample::class))
            .log(customLoggers = listOf(logger))
            .build()
        assertEquals(2, config.log.loggers.size)
        assertEquals(logger, config.log.loggers.last())
    }

    @Suppress("invisible_member")
    @Test
    fun removeSystemLogger() {
        val config: RealmConfiguration = RealmConfiguration.Builder(schema = setOf(Sample::class))
            .removeSystemLogger()
            .build()
        assertTrue(config.log.loggers.isEmpty())
    }

    @Test
    fun defaultMaxNumberOfActiveVersions() {
        val config = RealmConfiguration(schema = setOf(Sample::class))
        assertEquals(Long.MAX_VALUE, config.maxNumberOfActiveVersions)
    }

    @Test
    fun maxNumberOfActiveVersions() {
        val config = RealmConfiguration.Builder(schema = setOf(Sample::class))
            .maxNumberOfActiveVersions(42)
            .build()
        assertEquals(42, config.maxNumberOfActiveVersions)
    }

    @Test
    fun maxNumberOfActiveVersionsThrowsIfZeroOrNegative() {
        val builder = RealmConfiguration.Builder(schema = setOf(Sample::class))
        assertFailsWith<IllegalArgumentException> { builder.maxNumberOfActiveVersions(0) }
        assertFailsWith<IllegalArgumentException> { builder.maxNumberOfActiveVersions(-1) }
    }

    @Test
<<<<<<< HEAD
    fun notificationDispatcherRealmConfigurationDefault() {
        val configuration = RealmConfiguration(schema = setOf(Sample::class))
        assertTrue(configuration.notificationDispatcher is CoroutineDispatcher)
    }

    @Test
    fun notificationDispatcherRealmConfigurationBuilderDefault() {
        val configuration = RealmConfiguration.Builder(schema = setOf(Sample::class)).build()
        assertTrue(configuration.notificationDispatcher is CoroutineDispatcher)
    }

    @Test
    fun notificationDispatcherRealmConfigurationBuilder() {
        val dispatcher = newSingleThreadContext("ConfigurationTest")
        val configuration = RealmConfiguration.Builder(schema = setOf(Sample::class)).notificationDispatcher(dispatcher).build()
        assertTrue { dispatcher === configuration.notificationDispatcher }
    }

    @Test
    fun writeDispatcherRealmConfigurationDefault() {
        val configuration = RealmConfiguration(schema = setOf(Sample::class))
        assertTrue(configuration.writeDispatcher is CoroutineDispatcher)
    }

    @Test
    fun writeDispatcherRealmConfigurationBuilderDefault() {
        val configuration = RealmConfiguration.Builder(schema = setOf(Sample::class)).build()
        assertTrue(configuration.writeDispatcher is CoroutineDispatcher)
    }

    @Test
    fun writeDispatcherRealmConfigurationBuilder() {
        val dispatcher = newSingleThreadContext("ConfigurationTest")
        val configuration = RealmConfiguration.Builder(schema = setOf(Sample::class)).writeDispatcher(dispatcher).build()
        assertTrue { dispatcher === configuration.writeDispatcher }
    }

    @Test
    fun writesExecutesOnWriteDispatcher() {
        val dispatcher = newSingleThreadContext("ConfigurationTest")
        val configuration = RealmConfiguration.Builder(schema = setOf(Sample::class)).writeDispatcher(dispatcher).build()
        val threadId: ULong = runBlocking(configuration.writeDispatcher) { PlatformUtils.threadId() }
        val realm = Realm.open(configuration)
        realm.writeBlocking {
            assertEquals(threadId, PlatformUtils.threadId())
        }
        realm.close()
=======
    fun defaultSchemaVersionNumber() {
        val config = RealmConfiguration(schema = setOf(Sample::class))
        assertEquals(0, config.schemaVersion)
    }

    @Test
    fun schemaVersionNumber() {
        val config = RealmConfiguration.Builder(schema = setOf(Sample::class)).schemaVersion(123).build()
        assertEquals(123, config.schemaVersion)
    }

    @Test
    fun defaultDeleteRealmIfMigrationNeeded() {
        val config = RealmConfiguration(schema = setOf(Sample::class))
        assertFalse(config.deleteRealmIfMigrationNeeded)
    }

    @Test
    fun deleteRealmIfMigrationNeeded() {
        val config = RealmConfiguration.Builder(schema = setOf(Sample::class))
            .deleteRealmIfMigrationNeeded()
            .build()
        assertTrue(config.deleteRealmIfMigrationNeeded)
>>>>>>> 5f6ced91
    }
}<|MERGE_RESOLUTION|>--- conflicted
+++ resolved
@@ -167,7 +167,6 @@
     }
 
     @Test
-<<<<<<< HEAD
     fun notificationDispatcherRealmConfigurationDefault() {
         val configuration = RealmConfiguration(schema = setOf(Sample::class))
         assertTrue(configuration.notificationDispatcher is CoroutineDispatcher)
@@ -215,7 +214,9 @@
             assertEquals(threadId, PlatformUtils.threadId())
         }
         realm.close()
-=======
+    }
+
+    @Test
     fun defaultSchemaVersionNumber() {
         val config = RealmConfiguration(schema = setOf(Sample::class))
         assertEquals(0, config.schemaVersion)
@@ -239,6 +240,5 @@
             .deleteRealmIfMigrationNeeded()
             .build()
         assertTrue(config.deleteRealmIfMigrationNeeded)
->>>>>>> 5f6ced91
     }
 }