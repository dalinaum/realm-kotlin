/*
 * Copyright 2021 Realm Inc.
 *
 * Licensed under the Apache License, Version 2.0 (the "License");
 * you may not use this file except in compliance with the License.
 * You may obtain a copy of the License at
 *
 * http://www.apache.org/licenses/LICENSE-2.0
 *
 * Unless required by applicable law or agreed to in writing, software
 * distributed under the License is distributed on an "AS IS" BASIS,
 * WITHOUT WARRANTIES OR CONDITIONS OF ANY KIND, either express or implied.
 * See the License for the specific language governing permissions and
 * limitations under the License.
 */
package io.realm.shared

import io.realm.Realm
import io.realm.RealmConfiguration
import io.realm.VersionId
import io.realm.isManaged
import io.realm.util.PlatformUtils
<<<<<<< HEAD
=======
import io.realm.version
>>>>>>> 24ea6867
import kotlinx.coroutines.Job
import kotlinx.coroutines.async
import kotlinx.coroutines.cancelAndJoin
import kotlinx.coroutines.isActive
import kotlinx.coroutines.launch
import kotlinx.coroutines.runBlocking
import kotlinx.coroutines.sync.Mutex
import test.link.Child
import test.link.Parent
import kotlin.test.AfterTest
import kotlin.test.BeforeTest
import kotlin.test.Ignore
import kotlin.test.Test
import kotlin.test.assertEquals
import kotlin.test.assertFailsWith
import kotlin.test.assertFalse
import kotlin.test.assertTrue
<<<<<<< HEAD
=======
import kotlin.time.Duration
>>>>>>> 24ea6867
import kotlin.time.ExperimentalTime
import kotlin.time.milliseconds

@OptIn(ExperimentalTime::class)
class RealmTests {

    companion object {
        // Initial version of any new typed Realm (due to schema being written)
        private val INITIAL_VERSION = VersionId(2)
    }

    private lateinit var tmpDir: String
    private lateinit var realm: Realm

    private val configuration: RealmConfiguration by lazy {
        RealmConfiguration(
            path = "$tmpDir/default.realm",
            schema = setOf(Parent::class, Child::class)
        )
    }

    @BeforeTest
    fun setup() {
        tmpDir = PlatformUtils.createTempDir()
        val configuration = configuration
        realm = Realm.open(configuration)
    }

    @AfterTest
    fun tearDown() {
        if (!realm.isClosed()) {
            realm.close()
        }
        PlatformUtils.deleteTempDir(tmpDir)
    }

    @Test
    fun initialVersion() {
        assertEquals(INITIAL_VERSION, realm.version)
    }

    @Test
    fun versionIncreaseOnWrite() {
        assertEquals(INITIAL_VERSION, realm.version)
        realm.writeBlocking { /* Do Nothing */ }
        assertEquals(VersionId(3), realm.version)
    }

    @Test
    fun versionDoesNotChangeWhenCancellingWrite() {
        assertEquals(INITIAL_VERSION, realm.version)
        realm.writeBlocking { cancelWrite() }
        assertEquals(INITIAL_VERSION, realm.version)
    }

    @Test
    fun versionThrowsIfRealmIsClosed() {
        realm.close()
        assertFailsWith<IllegalStateException> { realm.version }
    }

    @Test
    fun versionInsideWriteIsLatest() {
        assertEquals(INITIAL_VERSION, realm.version)
        realm.writeBlocking {
            assertEquals(INITIAL_VERSION, version)
            cancelWrite()
        }
        assertEquals(INITIAL_VERSION, realm.version)
    }

    @Test
    fun numberOfActiveVersions() {
        assertEquals(2, realm.getNumberOfActiveVersions())
        realm.writeBlocking {
            assertEquals(2, getNumberOfActiveVersions())
        }
        assertEquals(2, realm.getNumberOfActiveVersions())
    }

    @Test
    @Ignore // FIXME This fails on MacOS only. Are versions cleaned up more aggressively there?
    fun throwsIfMaxNumberOfActiveVersionsAreExceeded() {
        realm.close()
        val config = RealmConfiguration.Builder(
            path = "$tmpDir/exceed-versions.realm",
            schema = setOf(Parent::class, Child::class)
        ).maxNumberOfActiveVersions(1).build()
        realm = Realm.open(config)
        // Pin the version, so when starting a new transaction on the first Realm,
        // we don't release older versions.
        val otherRealm = Realm.open(config)

        try {
            // FIXME Should be IllegalStateException
            assertFailsWith<RuntimeException> { realm.writeBlocking { } }
        } finally {
            otherRealm.close()
        }
    }

    @Suppress("invisible_member")
    @Test
    fun write() = runBlocking {
        val name = "Realm"
        val child: Child = realm.write {
            this.copyToRealm(Child()).apply { this.name = name }
        }
        assertEquals(name, child.name)
        val objects = realm.objects<Child>()
        val childFromResult = objects[0]
        assertEquals(name, childFromResult.name)
    }

    @Suppress("invisible_member")
    @Test
    fun exceptionInWriteWillRollback() = runBlocking {
        class CustomException : Exception()

        assertFailsWith<CustomException> {
            realm.write {
                val name = "Realm"
                this.copyToRealm(Child()).apply { this.name = name }
                throw CustomException()
            }
        }
        assertEquals(0, realm.objects<Child>().size)
    }

    @Test
    fun writeBlocking() {
        val managedChild = realm.writeBlocking { copyToRealm(Child().apply { name = "John" }) }
        assertTrue(managedChild.isManaged())
        assertEquals("John", managedChild.name)
    }

    @Suppress("invisible_member")
    @Test
    fun writeBlockingAfterWrite() = runBlocking {
        val name = "Realm"
        val child: Child = realm.write {
            this.copyToRealm(Child()).apply { this.name = name }
        }
        assertEquals(name, child.name)
        assertEquals(1, realm.objects<Child>().size)

        realm.writeBlocking {
            this.copyToRealm(Child()).apply { this.name = name }
        }
        Unit
    }

    @Suppress("invisible_member")
    @Test
    fun exceptionInWriteBlockingWillRollback() {
        class CustomException : Exception()
        assertFailsWith<CustomException> {
            realm.writeBlocking {
                val name = "Realm"
                this.copyToRealm(Child()).apply { this.name = name }
                throw CustomException()
            }
        }
        assertEquals(0, realm.objects<Child>().size)
    }

    @Test
    @Suppress("invisible_member")
<<<<<<< HEAD
    fun simultaneousWritesAreSerialized() = runBlocking {
=======
    fun simultaneousWritesAreAllExecuted() = runBlocking {
>>>>>>> 24ea6867
        val jobs: List<Job> = IntRange(0, 9).map {
            launch {
                realm.write {
                    copyToRealm(Parent())
                }
            }
        }
        jobs.map { it.join() }

        // Ensure that all writes are actually committed
        realm.close()
        assertTrue(realm.isClosed())
        realm = Realm.open(configuration)
        assertEquals(10, realm.objects(Parent::class).size)
    }

    @Test
    @Suppress("invisible_member")
    fun writeBlockingWhileWritingIsSerialized() = runBlocking {
<<<<<<< HEAD
        val mutex = Mutex(true)
        val exit = Mutex(true)
        val write = async {
            realm.write {
                mutex.unlock()
                PlatformUtils.sleep(1.milliseconds)
                exit.unlock()
            }
        }
        mutex.lock()
        realm.writeBlocking {
            assertFalse { exit.isLocked }
=======
        val writeStarted = Mutex(true)
        val writeEnding = Mutex(true)
        val writeBlockingQueued = Mutex(true)
        async {
            realm.write {
                writeStarted.unlock()
                while (writeBlockingQueued.isLocked) {
                    PlatformUtils.sleep(1.milliseconds)
                }
                writeEnding.unlock()
            }
        }
        writeStarted.lock()
        runBlocking {
            val async = async {
                realm.writeBlocking {
                    assertFalse { writeEnding.isLocked }
                }
            }
            writeBlockingQueued.unlock()
            async.await()
>>>>>>> 24ea6867
        }
    }

    @Test
    @Suppress("invisible_member")
    fun close() = runBlocking {
        realm.write {
            copyToRealm(Parent())
        }
        realm.close()
        assertTrue(realm.isClosed())

        realm = Realm.open(configuration)
        assertEquals(1, realm.objects(Parent::class).size)
    }

    @Test
    @Suppress("invisible_member")
    fun closeCausesOngoingWriteToThrow() = runBlocking {
<<<<<<< HEAD
        val mutex = Mutex(true)
        val exit = Mutex(true)
        val write = async {
            assertFailsWith<IllegalStateException> {
                realm.write {
                    mutex.unlock()
                    runBlocking {
                        exit.lock()
                    }
                }
            }
        }
        mutex.lock()
        realm.close()
        exit.unlock()
        assert(write.await() is IllegalStateException)
=======
        val writeStarted = Mutex(true)
        val write = async {
            assertFailsWith<RuntimeException> {
                realm.write {
                    writeStarted.unlock()
                    copyToRealm(Parent())
                    // realm.close is blocking until write block is done, so we cannot wait on
                    // specific external events, so just sleep a bit :/
                    PlatformUtils.sleep(Duration.Companion.milliseconds(100))
                }
            }
        }
        writeStarted.lock()
        realm.close()
        assert(write.await() is RuntimeException)
        realm = Realm.open(configuration)
        assertEquals(0, realm.objects<Parent>().size)
>>>>>>> 24ea6867
    }

    @Test
    @Suppress("invisible_member")
    fun writeAfterCloseThrows() = runBlocking {
        realm.close()
        assertTrue(realm.isClosed())
<<<<<<< HEAD
        assertFailsWith<IllegalStateException> {
=======
        assertFailsWith<RuntimeException> {
>>>>>>> 24ea6867
            realm.write {
                copyToRealm(Child())
            }
        }
        Unit
    }

    @Test
    @Suppress("invisible_member")
    fun coroutineCancelCausesRollback() = runBlocking {
        val mutex = Mutex(true)
        val job = async {
            realm.write {
                copyToRealm(Parent())
                mutex.unlock()
                // Ensure that we keep on going until actually cancelled
                while (isActive) {
                    PlatformUtils.sleep(1.milliseconds)
                }
            }
        }
        mutex.lock()
        job.cancelAndJoin()

        // Ensure that write is not committed
        realm.close()
        assertTrue(realm.isClosed())
        realm = Realm.open(configuration)
        // This assertion doesn't hold on MacOS as all code executes on the same thread as the
        // dispatcher is a run loop on the local thread, thus, the main flow is not picked up when
        // the mutex is unlocked. Doing so would require the write block to be able to suspend in
        // some way (or the writer to be backed by another thread).
        assertEquals(0, realm.objects(Parent::class).size)
    }

    @Test
    @Suppress("invisible_member")
    fun writeAfterCoroutineCancel() = runBlocking {
        val mutex = Mutex(true)
        val job = async {
            realm.write {
                copyToRealm(Parent())
                mutex.unlock()
                // Ensure that we keep on going until actually cancelled
                while (isActive) {
                    PlatformUtils.sleep(1.milliseconds)
                }
            }
        }

        mutex.lock()
        job.cancelAndJoin()

        // Verify that we can do other writes after cancel
        realm.write {
            copyToRealm(Parent())
        }

        // Ensure that only one write is actually committed
        realm.close()
        assertTrue(realm.isClosed())
        realm = Realm.open(configuration)
        // This assertion doesn't hold on MacOS as all code executes on the same thread as the
        // dispatcher is a run loop on the local thread, thus, the main flow is not picked up when
        // the mutex is unlocked. Doing so would require the write block to be able to suspend in
        // some way (or the writer to be backed by another thread).
        assertEquals(1, realm.objects(Parent::class).size)
    }
<<<<<<< HEAD
=======

    @Test
    @Ignore // We currently do not keep track of all intermediate versions
    fun closeClosesAllVersions() {
        runBlocking {
            realm.write { copyToRealm(Parent()) }
        }
        val parent: Parent = realm.objects<Parent>().first()
        runBlocking {
            realm.write { copyToRealm(Parent()) }
        }
        realm.close()
        assertFailsWith<IllegalStateException> {
            parent.version
        }
    }
>>>>>>> 24ea6867
}<|MERGE_RESOLUTION|>--- conflicted
+++ resolved
@@ -20,10 +20,14 @@
 import io.realm.VersionId
 import io.realm.isManaged
 import io.realm.util.PlatformUtils
-<<<<<<< HEAD
-=======
+import kotlinx.coroutines.Job
+import kotlinx.coroutines.async
+import kotlinx.coroutines.cancelAndJoin
+import kotlinx.coroutines.isActive
+import kotlinx.coroutines.launch
+import kotlinx.coroutines.runBlocking
+import kotlinx.coroutines.sync.Mutex
 import io.realm.version
->>>>>>> 24ea6867
 import kotlinx.coroutines.Job
 import kotlinx.coroutines.async
 import kotlinx.coroutines.cancelAndJoin
@@ -41,10 +45,9 @@
 import kotlin.test.assertFailsWith
 import kotlin.test.assertFalse
 import kotlin.test.assertTrue
-<<<<<<< HEAD
-=======
+import kotlin.time.ExperimentalTime
+import kotlin.time.milliseconds
 import kotlin.time.Duration
->>>>>>> 24ea6867
 import kotlin.time.ExperimentalTime
 import kotlin.time.milliseconds
 
@@ -213,11 +216,7 @@
 
     @Test
     @Suppress("invisible_member")
-<<<<<<< HEAD
-    fun simultaneousWritesAreSerialized() = runBlocking {
-=======
     fun simultaneousWritesAreAllExecuted() = runBlocking {
->>>>>>> 24ea6867
         val jobs: List<Job> = IntRange(0, 9).map {
             launch {
                 realm.write {
@@ -237,20 +236,6 @@
     @Test
     @Suppress("invisible_member")
     fun writeBlockingWhileWritingIsSerialized() = runBlocking {
-<<<<<<< HEAD
-        val mutex = Mutex(true)
-        val exit = Mutex(true)
-        val write = async {
-            realm.write {
-                mutex.unlock()
-                PlatformUtils.sleep(1.milliseconds)
-                exit.unlock()
-            }
-        }
-        mutex.lock()
-        realm.writeBlocking {
-            assertFalse { exit.isLocked }
-=======
         val writeStarted = Mutex(true)
         val writeEnding = Mutex(true)
         val writeBlockingQueued = Mutex(true)
@@ -272,7 +257,6 @@
             }
             writeBlockingQueued.unlock()
             async.await()
->>>>>>> 24ea6867
         }
     }
 
@@ -292,24 +276,6 @@
     @Test
     @Suppress("invisible_member")
     fun closeCausesOngoingWriteToThrow() = runBlocking {
-<<<<<<< HEAD
-        val mutex = Mutex(true)
-        val exit = Mutex(true)
-        val write = async {
-            assertFailsWith<IllegalStateException> {
-                realm.write {
-                    mutex.unlock()
-                    runBlocking {
-                        exit.lock()
-                    }
-                }
-            }
-        }
-        mutex.lock()
-        realm.close()
-        exit.unlock()
-        assert(write.await() is IllegalStateException)
-=======
         val writeStarted = Mutex(true)
         val write = async {
             assertFailsWith<RuntimeException> {
@@ -327,7 +293,6 @@
         assert(write.await() is RuntimeException)
         realm = Realm.open(configuration)
         assertEquals(0, realm.objects<Parent>().size)
->>>>>>> 24ea6867
     }
 
     @Test
@@ -335,11 +300,7 @@
     fun writeAfterCloseThrows() = runBlocking {
         realm.close()
         assertTrue(realm.isClosed())
-<<<<<<< HEAD
-        assertFailsWith<IllegalStateException> {
-=======
         assertFailsWith<RuntimeException> {
->>>>>>> 24ea6867
             realm.write {
                 copyToRealm(Child())
             }
@@ -408,8 +369,6 @@
         // some way (or the writer to be backed by another thread).
         assertEquals(1, realm.objects(Parent::class).size)
     }
-<<<<<<< HEAD
-=======
 
     @Test
     @Ignore // We currently do not keep track of all intermediate versions
@@ -426,5 +385,4 @@
             parent.version
         }
     }
->>>>>>> 24ea6867
 }