--- conflicted
+++ resolved
@@ -242,22 +242,12 @@
 }
 
 kotlin {
-<<<<<<< HEAD
-    var macOsRunner = false
-    if(System.getProperty("os.arch") == "aarch64") {
-        iosSimulatorArm64("ios")
-        macosArm64("macos")
-        macOsRunner = true
-    } else if(System.getProperty("os.arch") == "x86_64") {
-=======
     if (HOST_OS == OperatingSystem.MACOS_ARM64) {
         iosSimulatorArm64("ios")
         macosArm64("macos")
     } else if (HOST_OS == OperatingSystem.MACOS_X64) {
->>>>>>> 13274d89
         iosX64("ios")
         macosX64("macos")
-        macOsRunner = true
     }
     targets.filterIsInstance<KotlinNativeTargetWithSimulatorTests>().forEach { simulatorTargets ->
         simulatorTargets.testRuns.forEach { testRun ->
@@ -267,11 +257,7 @@
     sourceSets {
         val commonMain by getting
         val commonTest by getting
-<<<<<<< HEAD
-        if (macOsRunner) {
-=======
         if (HOST_OS.isMacOs()) {
->>>>>>> 13274d89
             val nativeDarwin by creating {
                 dependsOn(commonMain)
             }
@@ -285,8 +271,6 @@
             val macosTest by getting { dependsOn(nativeDarwinTest) }
             val iosMain by getting { dependsOn(nativeDarwin) }
             val iosTest by getting { dependsOn(nativeDarwinTest) }
-<<<<<<< HEAD
-=======
         }
     }
 }
@@ -308,7 +292,6 @@
             testTask.let {
                 it.dependsOn(copyTask)
             }
->>>>>>> 13274d89
         }
     }
 }