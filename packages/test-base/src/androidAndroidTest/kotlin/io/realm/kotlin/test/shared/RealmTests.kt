--- conflicted
+++ resolved
@@ -25,10 +25,7 @@
 import io.realm.kotlin.ext.isValid
 import io.realm.kotlin.ext.query
 import io.realm.kotlin.ext.version
-<<<<<<< HEAD
-=======
 import io.realm.kotlin.internal.platform.OS_NAME
->>>>>>> ad695196
 import io.realm.kotlin.internal.platform.PATH_SEPARATOR
 import io.realm.kotlin.query.find
 import io.realm.kotlin.test.assertFailsWithMessage
@@ -471,11 +468,6 @@
             // Check the realm got created correctly and signal that it can be closed.
             fileSystem.list(testDirPath)
                 .also { testDirPathList ->
-<<<<<<< HEAD
-                    // TODO If on Windows, 3 management files are created, on Mac and Linux, it is 4.
-                    //  Is there a reliable way to detect the platform in Kotlin KMP?
-                    assertTrue(testDirPathList.size in 3..4, "Was ${testDirPathList.size}") // db file, .lock, .management, .note
-=======
                     // We expect the following files: db file, .lock, .management, .note.
                     // On Linux and Mac, the .note is used to control notifications. This mechanism
                     // is not used on Windows, so the file is not present there.
@@ -485,7 +477,6 @@
                         4
                     }
                     assertEquals(expectedFiles, testDirPathList.size)
->>>>>>> ad695196
                     readyToCloseChannel.send(Unit)
                 }
 
