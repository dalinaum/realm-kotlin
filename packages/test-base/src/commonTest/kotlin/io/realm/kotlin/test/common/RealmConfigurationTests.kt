--- conflicted
+++ resolved
@@ -119,7 +119,7 @@
 
         val configFromBuilderWithCurrentDir: RealmConfiguration =
             RealmConfiguration.Builder(schema = setOf(Sample::class))
-                .directory(".${PATH_SEPARATOR}my_dir")
+                .directory("./my_dir")
                 .name("foo.realm")
                 .build()
         assertEquals(
@@ -134,11 +134,7 @@
         val config = RealmConfiguration.Builder(schema = setOf(Sample::class))
             .directory(realmDir)
             .build()
-<<<<<<< HEAD
-        assertEquals("$tmpDir$PATH_SEPARATOR${Realm.DEFAULT_FILE_NAME}", config.path)
-=======
         assertEquals(pathOf(tmpDir, Realm.DEFAULT_FILE_NAME), config.path)
->>>>>>> 941d1fb7
     }
 
     @Test
@@ -147,11 +143,7 @@
         val config = RealmConfiguration.Builder(schema = setOf(Sample::class))
             .directory(realmDir)
             .build()
-<<<<<<< HEAD
-        assertEquals("$realmDir$PATH_SEPARATOR${Realm.DEFAULT_FILE_NAME}", config.path)
-=======
         assertEquals(pathOf(realmDir, Realm.DEFAULT_FILE_NAME), config.path)
->>>>>>> 941d1fb7
         // Just verifying that we can open the realm
         Realm.open(config).use { }
     }
@@ -245,11 +237,7 @@
             .directory(tmpDir)
             .name(name)
             .build()
-<<<<<<< HEAD
-        assertEquals("$tmpDir$PATH_SEPARATOR$name", config.path)
-=======
         assertEquals(pathOf(tmpDir, name), config.path)
->>>>>>> 941d1fb7
         // Just verifying that we can open the realm
         Realm.open(config).use { }
     }
