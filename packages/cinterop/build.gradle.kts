/*
 * Copyright 2020 Realm Inc.
 *
 * Licensed under the Apache License, Version 2.0 (the "License");
 * you may not use this file except in compliance with the License.
 * You may obtain a copy of the License at
 *
 * http://www.apache.org/licenses/LICENSE-2.0
 *
 * Unless required by applicable law or agreed to in writing, software
 * distributed under the License is distributed on an "AS IS" BASIS,
 * WITHOUT WARRANTIES OR CONDITIONS OF ANY KIND, either express or implied.
 * See the License for the specific language governing permissions and
 * limitations under the License.
 */

import org.jetbrains.kotlin.konan.target.KonanTarget

plugins {
    id("org.jetbrains.kotlin.multiplatform")
    id("com.android.library")
    id("realm-publisher")
}

buildscript {
    repositories {
        mavenCentral()
    }
    dependencies {
        classpath("org.jetbrains.kotlinx:atomicfu-gradle-plugin:${Versions.atomicfu}")
    }
}
apply(plugin = "kotlinx-atomicfu")
// AtomicFu cannot transform JVM code. Throws
// ClassCastException: org.objectweb.asm.tree.InsnList cannot be cast to java.lang.Iterable
project.extensions.configure(kotlinx.atomicfu.plugin.gradle.AtomicFUPluginExtension::class) {
    transformJvm = false
}

repositories {
    google() // Android build needs com.android.tools.lint:lint-gradle:27.0.1
}

// TODO It is currently not possible to commonize user-defined libraries to use them across
//  platforms. To get IDE recognition of such code that is not yet commonized, we selectively add
//  the code only to one of the target platform's source set when 'idea.active' property
//  it true. This allows the IDE to resolve the symbols while still building correctly for all
//  platforms in other situations.
//  https://youtrack.jetbrains.com/issue/KT-40975
// TODO PROPOSAL Maybe make it possible to switch which platform the common parts are added to or
//  somehow derive a `isMainHost` property as proposed in
//  https://kotlinlang.org/docs/reference/mpp-publish-lib.html
//  Currently just adding the common darwin parts to macos-target.
val idea: Boolean = System.getProperty("idea.active") == "true"

// CONFIGURATION is an env variable set by XCode or could be passed to the gradle task to force a certain build type
//               * Example: to force build a release
//               realm-kotlin/packages> CONFIGURATION=Release ./gradlew capiIosArm64
//               * to force build a debug (default BTW) use
//               realm-kotlin/packages> CONFIGURATION=Debug ./gradlew capiIosArm64
//               default is 'Release'
val isReleaseBuild: Boolean = (System.getenv("CONFIGURATION") ?: "RELEASE").equals("Release", ignoreCase = true)

val corePath = "external/core"
val absoluteCorePath = "$rootDir/$corePath"

android {
    compileSdkVersion(Versions.Android.compileSdkVersion)
    buildToolsVersion = Versions.Android.buildToolsVersion
    ndkVersion = Versions.Android.ndkVersion

    defaultConfig {
        minSdkVersion(Versions.Android.minSdk)
        targetSdkVersion(Versions.Android.targetSdk)
        versionName = Realm.version
        testInstrumentationRunner = "androidx.test.runner.AndroidJUnitRunner"

        sourceSets {
            val main by getting {
                manifest.srcFile("src/androidMain/AndroidManifest.xml")
                // Don't know how to set AndroidTest source dir, probably in its own source set by
                // "val test by getting" instead
                // androidTest.java.srcDirs += "src/androidTest/kotlin"
            }
        }
    }
    defaultConfig {
        ndk {
            abiFilters += setOf("x86_64", "arm64-v8a")
        }
        // Out externalNativeBuild (outside defaultConfig) does not seem to have correct type for setting cmake arguments
        externalNativeBuild {
            cmake {
                arguments("-DANDROID_STL=c++_shared")
            }
        }
    }
    // Inner externalNativeBuild (inside defaultConfig) does not seem to have correct type for setting path
    externalNativeBuild {
        cmake {
            version = "${Versions.cmake}"
            path = project.file("src/jvmCommon/CMakeLists.txt")
        }
    }
}

val nativeLibraryIncludesMacosUniversalRelease = listOf(
    "-include-binary",
    "$absoluteCorePath/capi_macos_universal/src/realm/object-store/c_api/librealm-ffi-static.a",
    "-include-binary",
    "$absoluteCorePath/capi_macos_universal/src/realm/librealm.a",
    "-include-binary",
    "$absoluteCorePath/capi_macos_universal/src/realm/parser/librealm-parser.a",
    "-include-binary",
    "$absoluteCorePath/capi_macos_universal/src/realm/object-store/librealm-object-store.a"
)
val nativeLibraryIncludesMacosUniversalDebug = listOf(
    "-include-binary",
    "$absoluteCorePath/capi_macos_universal-dbg/src/realm/object-store/c_api/librealm-ffi-static-dbg.a",
    "-include-binary",
    "$absoluteCorePath/capi_macos_universal-dbg/src/realm/librealm-dbg.a",
    "-include-binary",
    "$absoluteCorePath/capi_macos_universal-dbg/src/realm/parser/librealm-parser-dbg.a",
    "-include-binary",
    "$absoluteCorePath/capi_macos_universal-dbg/src/realm/object-store/librealm-object-store-dbg.a"
)
val nativeLibraryIncludesIosArm64Debug = listOf(
    "-include-binary", "$absoluteCorePath/build-capi_ios_Arm64-dbg/lib/librealm-ffi-static-dbg.a",
    "-include-binary", "$absoluteCorePath/build-capi_ios_Arm64-dbg/lib/librealm-dbg.a",
    "-include-binary", "$absoluteCorePath/build-capi_ios_Arm64-dbg/lib/librealm-parser-dbg.a",
    "-include-binary", "$absoluteCorePath/build-capi_ios_Arm64-dbg/lib/librealm-object-store-dbg.a"
)
val nativeLibraryIncludesIosArm64Release = listOf(
    "-include-binary", "$absoluteCorePath/build-capi_ios_Arm64/lib/librealm-ffi-static.a",
    "-include-binary", "$absoluteCorePath/build-capi_ios_Arm64/lib/librealm.a",
    "-include-binary", "$absoluteCorePath/build-capi_ios_Arm64/lib/librealm-parser.a",
    "-include-binary", "$absoluteCorePath/build-capi_ios_Arm64/lib/librealm-object-store.a"
)
val nativeLibraryIncludesIosSimulatorUniversalRelease = listOf(
    "-include-binary", "$absoluteCorePath/build-simulator_universal/lib/librealm-ffi-static.a",
    "-include-binary", "$absoluteCorePath/build-simulator_universal/lib/librealm.a",
    "-include-binary", "$absoluteCorePath/build-simulator_universal/lib/librealm-parser.a",
    "-include-binary", "$absoluteCorePath/build-simulator_universal/lib/librealm-object-store.a"
)
val nativeLibraryIncludesIosSimulatorUniversalDebug = listOf(
    "-include-binary",
    "$absoluteCorePath/build-simulator_universal-dbg/lib/librealm-ffi-static-dbg.a",
    "-include-binary",
    "$absoluteCorePath/build-simulator_universal-dbg/lib/librealm-dbg.a",
    "-include-binary",
    "$absoluteCorePath/build-simulator_universal-dbg/lib/librealm-parser-dbg.a",
    "-include-binary",
    "$absoluteCorePath/build-simulator_universal-dbg/lib/librealm-object-store-dbg.a"
)

kotlin {
    jvm {
        compilations.all {
            kotlinOptions.jvmTarget = Versions.jvmTarget
        }
    }
    android("android") {
        publishLibraryVariants("release", "debug")
    }
    // Cinterops seems sharable across architectures (x86_64/arm) with option of differentiation in
    // the def, but not across platforms in the current target  "hierarchy"
    // (https://kotlinlang.org/docs/reference/mpp-dsl-reference.html#targets)
    // FIXME MPP-BUILD If the native target is not specified fully (with architecture) the cinterop
    //  symbols won't be recognized by the IDE which is pretty annoying. Maybe fixed by only adding
    //  the source set to a single platform source set (see 'idea_active' definition in top of the
    //  file).
    // FIXME MPP-BUILD Relative paths in def-file resolves differently dependent of task entry point.
    //  https://youtrack.jetbrains.com/issue/KT-43439
    ios {
        compilations.getByName("main") {
            cinterops.create("realm_wrapper") {
                defFile = project.file("src/nativeCommon/realm.def")
                packageName = "realm_wrapper"
                includeDirs("$absoluteCorePath/src/")
            }
            // Relative paths in def file depends are resolved differently dependent on execution
            // location
            // https://youtrack.jetbrains.com/issue/KT-43439
            // https://github.com/JetBrains/kotlin-native/issues/2314
            // ... and def file does not support using environment variables
            // https://github.com/JetBrains/kotlin-native/issues/3631
            // so resolving paths through gradle
            kotlinOptions.freeCompilerArgs += if (this.konanTarget == KonanTarget.IOS_ARM64) {
                if (isReleaseBuild) nativeLibraryIncludesIosArm64Release else nativeLibraryIncludesIosArm64Debug
            } else {
                if (isReleaseBuild) nativeLibraryIncludesIosSimulatorUniversalRelease else nativeLibraryIncludesIosSimulatorUniversalDebug
            }
        }
    }

    macosX64("macos") {
        compilations.getByName("main") {
            cinterops.create("realm_wrapper") {
                defFile = project.file("src/nativeCommon/realm.def")
                packageName = "realm_wrapper"
                includeDirs("$absoluteCorePath/src/")
            }
            // Relative paths in def file depends are resolved differently dependent on execution
            // location
            // https://youtrack.jetbrains.com/issue/KT-43439
            // https://github.com/JetBrains/kotlin-native/issues/2314
            // ... and def file does not support using environment variables
            // https://github.com/JetBrains/kotlin-native/issues/3631
            // so resolving paths through gradle
            kotlinOptions.freeCompilerArgs += if (isReleaseBuild) nativeLibraryIncludesMacosUniversalRelease else nativeLibraryIncludesMacosUniversalDebug
        }
    }

    sourceSets {
        val commonMain by getting {
            dependencies {
                implementation(kotlin("stdlib-common"))
                implementation("org.jetbrains.kotlinx:kotlinx-coroutines-core:${Versions.coroutines}")
            }
        }

        // FIXME MPP-BUILD Maybe not the best idea to have in separate source set, but ideally we
        //  could reuse it for all JVM platform, seems like there are issues for the IDE to
        //  recognize symbols using this approach, but maybe a general thing (also issues with
        //  native cinterops)
        val jvmCommon by creating {
            dependsOn(commonMain)
            // IDE does not resolve 'jni-swig-module'-symbols in 'src/jvmCommon/kotlin/' if source
            // set is added here. Probably similar to issues around cinterop symbols not be
            // resolveable when added to both macos and ios platform. Current work around is to
            // add the common code explicitly to android and jvm source sets.
            // kotlin.srcDir("src/jvmCommon/kotlin")
            dependencies {
                api(project(":jni-swig-stub"))
            }
        }

        val androidMain by getting {
            dependsOn(jvmCommon)
            kotlin.srcDir("src/jvmCommon/kotlin")
        }

        val jvmMain by getting {
            dependsOn(jvmCommon)
            kotlin.srcDir("src/jvmCommon/kotlin")
        }
        val androidTest by getting {
            dependencies {
                implementation(kotlin("test"))
                implementation(kotlin("test-junit"))
                implementation("junit:junit:${Versions.junit}")
                implementation("androidx.test.ext:junit:${Versions.androidxJunit}")
                implementation("androidx.test:runner:${Versions.androidxTest}")
                implementation("androidx.test:rules:${Versions.androidxTest}")
            }
        }

        val darwinCommon by creating {
            dependsOn(commonMain)
            // Native symbols are not recognized correctly if platform is unknown when adding
            // source sets, so add common sources explicitly in "macosMain" and "iosMain" instead
        }

        val macosMain by getting {
            dependsOn(darwinCommon)
            kotlin.srcDir("src/darwinCommon/kotlin")
        }

        val iosMain by getting {
            dependsOn(darwinCommon)
            // Only add common sources to one platform when in the IDE. See comment at 'idea'
            // definition for full details.
            if (!idea) {
                kotlin.srcDir("src/darwinCommon/kotlin")
            }
        }

        val darwinTest by creating {
            dependsOn(darwinCommon)
            // Native symbols are not recognized correctly if platform is unknown when adding
            // source sets, so add common sources explicitly in "macosTest" and "iosTest" instead
        }

        val macosTest by getting {
            dependsOn(darwinTest)
            dependsOn(macosMain)
            kotlin.srcDir("src/darwinTest/kotlin")
        }

        val iosTest by getting {
            dependsOn(darwinTest)
            dependsOn(iosMain)
            // Only add common sources to one platform when in the IDE. See comment at 'idea'
            // definition for full details.
            if (!idea) {
                kotlin.srcDir("src/darwinTest/kotlin")
            }
        }
    }

    targets.all {
        compilations.all {
            kotlinOptions {
                freeCompilerArgs += listOf("-Xopt-in=kotlin.ExperimentalUnsignedTypes")
            }
        }
    }

    // See https://kotlinlang.org/docs/reference/mpp-publish-lib.html#publish-a-multiplatform-library
    // FIXME MPP-BUILD We need to revisit this when we enable building on multiple hosts. Right now it doesn't do the right thing.
    configure(listOf(targets["metadata"], jvm())) {
        mavenPublication {
            val targetPublication = this@mavenPublication
            tasks.withType<AbstractPublishToMaven>()
                .matching { it.publication == targetPublication }
                .all { onlyIf { findProperty("isMainHost") == "true" } }
        }
    }
}

// Building Mach-O universal binary with 2 architectures: [x86_64] [arm64] (Apple M1) for macOS
val capiMacosUniversal by tasks.registering {
    build_C_API_Macos_Universal(releaseBuild = isReleaseBuild)
}
// Building Mach-O universal binary with 2 architectures: [x86_64] [arm64] (Apple M1) for iphone simulator
val capiSimulatorUniversal by tasks.registering {
    build_C_API_Simulator_Universal(releaseBuild = isReleaseBuild)
}
// Building for ios device (arm64 only)
val capiIosArm64 by tasks.registering {
<<<<<<< HEAD
    build_C_API_iOS_Arm64(releaseBuild = false)
}

// There is no Interop tasks per build type yet AFAIK , but we can choose to switch between debug and release here
=======
    build_C_API_iOS_Arm64(releaseBuild = isReleaseBuild)
}

>>>>>>> 5f6ced91
fun Task.build_C_API_Macos_Universal(releaseBuild: Boolean = false) {
    val buildType = if (releaseBuild) "Release" else "Debug"
    val buildTypeSuffix = if (releaseBuild) "" else "-dbg"

    val directory = "$absoluteCorePath/capi_macos_universal$buildTypeSuffix"
    doLast {
        exec {
            commandLine("mkdir", "-p", directory)
        }
        exec {
            workingDir(project.file(directory))
            commandLine(
                "cmake",
                "-DCMAKE_TOOLCHAIN_FILE=$absoluteCorePath/tools/cmake/macosx.toolchain.cmake",
                "-DCMAKE_BUILD_TYPE=$buildType",
                "-DREALM_ENABLE_SYNC=0",
                "-DREALM_NO_TESTS=1",
                "-DOSX_ARM64=1",
                ".."
            )
        }
        exec {
            workingDir(project.file(directory))
            commandLine("cmake", "--build", ".", "-j8")
        }
    }
    outputs.file(project.file("$directory/src/realm/object-store/c_api/librealm-ffi-static$buildTypeSuffix.a"))
    outputs.file(project.file("$directory/src/realm/librealm$buildTypeSuffix.a"))
    outputs.file(project.file("$directory/src/realm/object-store/c_api/librealm-ffi-static$buildTypeSuffix.a"))
    outputs.file(project.file("$directory/src/realm/object-store/librealm-object-store$buildTypeSuffix.a"))
}

fun Task.build_C_API_Simulator_Universal(releaseBuild: Boolean = false) {
    val buildType = if (releaseBuild) "Release" else "Debug"
    val buildTypeSuffix = if (releaseBuild) "" else "-dbg"

    val directory = "$absoluteCorePath/build-simulator_universal$buildTypeSuffix"
    doLast {
        exec {
            workingDir(project.file(absoluteCorePath))
            commandLine("mkdir", "-p", directory)
        }
        exec {
            workingDir(project.file(directory))
            commandLine(
                "cmake", "-DCMAKE_TOOLCHAIN_FILE=$absoluteCorePath/tools/cmake/ios.toolchain.cmake",
                "-DCMAKE_INSTALL_PREFIX=.",
                "-DCMAKE_BUILD_TYPE=$buildType",
                "-DREALM_NO_TESTS=1",
                "-DREALM_ENABLE_SYNC=0",
                "-DREALM_NO_TESTS=ON",
                "-G",
                "Xcode",
                ".."
            )
        }
        exec {
            workingDir(project.file(directory))
            commandLine(
                "xcodebuild",
                "-sdk",
                "iphonesimulator",
                "-configuration",
                "$buildType",
                "-target",
                "install", "ONLY_ACTIVE_ARCH=NO",
                "-UseModernBuildSystem=NO" // TODO remove flag when https://github.com/realm/realm-kotlin/issues/141 is fixed
            )
        }
    }
    outputs.file(project.file("$directory/lib/librealm-ffi-static$buildTypeSuffix.a"))
    outputs.file(project.file("$directory/lib/librealm$buildTypeSuffix.a"))
    outputs.file(project.file("$directory/lib/librealm-parser$buildTypeSuffix.a"))
    outputs.file(project.file("$directory/lib/librealm-object-store$buildTypeSuffix.a"))
}

fun Task.build_C_API_iOS_Arm64(releaseBuild: Boolean = false) {
    val buildType = if (releaseBuild) "Release" else "Debug"
    val buildTypeSuffix = if (releaseBuild) "" else "-dbg"
    val directory = "$absoluteCorePath/build-capi_ios_Arm64$buildTypeSuffix"

    doLast {
        exec {
            commandLine("mkdir", "-p", directory)
        }
        exec {
            workingDir(project.file(directory))
            commandLine(
                "cmake", "-DCMAKE_TOOLCHAIN_FILE=$absoluteCorePath/tools/cmake/ios.toolchain.cmake",
                "-DCMAKE_INSTALL_PREFIX=.",
                "-DCMAKE_BUILD_TYPE=$buildType",
                "-DREALM_NO_TESTS=1",
                "-DREALM_ENABLE_SYNC=0",
                "-DREALM_NO_TESTS=ON",
                "-G",
                "Xcode",
                ".."
            )
        }
        exec {
            workingDir(project.file(directory))
            commandLine(
                "xcodebuild",
                "-sdk",
                "iphoneos",
                "-configuration",
                buildType,
                "-target",
                "install",
                "-arch",
                "arm64",
                "ONLY_ACTIVE_ARCH=NO",
                "-UseModernBuildSystem=NO"
            )
        }
    }
    outputs.file(project.file("$directory/lib/librealm-ffi-static$buildTypeSuffix.a"))
    outputs.file(project.file("$directory/lib/librealm$buildTypeSuffix.a"))
    outputs.file(project.file("$directory/lib/librealm-parser$buildTypeSuffix.a"))
    outputs.file(project.file("$directory/lib/librealm-object-store$buildTypeSuffix.a"))
}

afterEvaluate {
    // Ensure that Swig wrapper is generated before compiling the JNI layer. This task needs
    // the cpp file as it somehow processes the CMakeList.txt-file, but haven't dug up the
    // actuals
    tasks.named("generateJsonModelDebug") {
        inputs.files(tasks.getByPath(":jni-swig-stub:realmWrapperJvm").outputs)
    }
    tasks.named("generateJsonModelRelease") {
        inputs.files(tasks.getByPath(":jni-swig-stub:realmWrapperJvm").outputs)
    }
}

tasks.named("cinteropRealm_wrapperIosX64") { // TODO is this the correct arch qualifier for OSX-ARM64? test on M1
    dependsOn(capiSimulatorUniversal)
}

tasks.named("cinteropRealm_wrapperIosArm64") {
    dependsOn(capiIosArm64)
}

tasks.named("cinteropRealm_wrapperMacos") {
    dependsOn(capiMacosUniversal)
}

realmPublish {
    pom {
        name = "C Interop"
        description =
            "Wrapper for interacting with Realm Kotlin native code. This artifact is not " +
            "supposed to be consumed directly, but through " +
            "'io.realm.kotlin:gradle-plugin:${Realm.version}' instead."
    }
}<|MERGE_RESOLUTION|>--- conflicted
+++ resolved
@@ -328,16 +328,9 @@
 }
 // Building for ios device (arm64 only)
 val capiIosArm64 by tasks.registering {
-<<<<<<< HEAD
-    build_C_API_iOS_Arm64(releaseBuild = false)
-}
-
-// There is no Interop tasks per build type yet AFAIK , but we can choose to switch between debug and release here
-=======
     build_C_API_iOS_Arm64(releaseBuild = isReleaseBuild)
 }
 
->>>>>>> 5f6ced91
 fun Task.build_C_API_Macos_Universal(releaseBuild: Boolean = false) {
     val buildType = if (releaseBuild) "Release" else "Debug"
     val buildTypeSuffix = if (releaseBuild) "" else "-dbg"
