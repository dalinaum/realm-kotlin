/*
 * Copyright 2022 Realm Inc.
 *
 * Licensed under the Apache License, Version 2.0 (the "License");
 * you may not use this file except in compliance with the License.
 * You may obtain a copy of the License at
 *
 * http://www.apache.org/licenses/LICENSE-2.0
 *
 * Unless required by applicable law or agreed to in writing, software
 * distributed under the License is distributed on an "AS IS" BASIS,
 * WITHOUT WARRANTIES OR CONDITIONS OF ANY KIND, either express or implied.
 * See the License for the specific language governing permissions and
 * limitations under the License.
 */
package io.realm.kotlin.internal.interop

/**
 * Wrapper around Core UUID values.
 * See https://github.com/realm/realm-core/blob/master/src/realm/uuid.hpp for more information
 */
<<<<<<< HEAD
typealias UUIDWrapper = ByteArray

const val UUID_BYTES_SIZE = 16
=======
interface UUIDWrapper {
    val bytes: ByteArray
}
>>>>>>> 358b6c92
<|MERGE_RESOLUTION|>--- conflicted
+++ resolved
@@ -19,12 +19,26 @@
  * Wrapper around Core UUID values.
  * See https://github.com/realm/realm-core/blob/master/src/realm/uuid.hpp for more information
  */
-<<<<<<< HEAD
-typealias UUIDWrapper = ByteArray
-
-const val UUID_BYTES_SIZE = 16
-=======
 interface UUIDWrapper {
     val bytes: ByteArray
 }
->>>>>>> 358b6c92
+
+// Implementation that should only be used within the cinterop module.
+internal data class UUIDWrapperImpl(override val bytes: ByteArray) : UUIDWrapper {
+    override fun equals(other: Any?): Boolean {
+        if (this === other) return true
+        if (other == null || this::class != other::class) return false
+
+        other as UUIDWrapperImpl
+
+        if (!bytes.contentEquals(other.bytes)) return false
+
+        return true
+    }
+
+    override fun hashCode(): Int {
+        return bytes.contentHashCode()
+    }
+}
+
+const val UUID_BYTES_SIZE = 16