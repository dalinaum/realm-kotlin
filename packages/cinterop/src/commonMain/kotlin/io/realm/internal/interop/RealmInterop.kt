--- conflicted
+++ resolved
@@ -173,24 +173,17 @@
 
     fun realm_get_value(obj: RealmObjectPointer, key: PropertyKey): RealmValue
     fun realm_set_value(obj: RealmObjectPointer, key: PropertyKey, value: RealmValue, isDefault: Boolean)
-<<<<<<< HEAD
     fun realm_set_embedded(obj: RealmObjectPointer, key: PropertyKey): RealmObjectPointer
-=======
->>>>>>> 618b370f
 
     // list
     fun realm_get_list(obj: RealmObjectPointer, key: PropertyKey): RealmListPointer
     fun realm_list_size(list: RealmListPointer): Long
     fun realm_list_get(list: RealmListPointer, index: Long): RealmValue
     fun realm_list_add(list: RealmListPointer, index: Long, value: RealmValue)
-<<<<<<< HEAD
     fun realm_list_insert_embedded(list: RealmListPointer, index: Long): RealmObjectPointer // realm_list_create_embedded
     // Returns the element previously at the specified position
     fun realm_list_set(list: RealmListPointer, index: Long, value: RealmValue): RealmValue
     fun realm_list_set_embedded(list: RealmListPointer, index: Long): RealmObjectPointer // realm_list_create_embedded
-=======
-    fun realm_list_set(list: RealmListPointer, index: Long, value: RealmValue): RealmValue
->>>>>>> 618b370f
     fun realm_list_clear(list: RealmListPointer)
     fun realm_list_remove_all(list: RealmListPointer)
     fun realm_list_erase(list: RealmListPointer, index: Long)
