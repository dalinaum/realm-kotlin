--- conflicted
+++ resolved
@@ -1518,7 +1518,6 @@
                 cvalue.link = realmc.realm_object_as_link(nativePointer.cptr())
                 cvalue.type = realm_value_type_e.RLM_TYPE_LINK
             }
-<<<<<<< HEAD
             is UUIDWrapper -> {
                 cvalue.type = realm_value_type_e.RLM_TYPE_UUID
                 cvalue.uuid = realm_uuid_t().apply {
@@ -1527,13 +1526,13 @@
                         data[it] = value.bytes[it].toShort()
                     }
                     bytes = data
-=======
+                }
+            }
             is ByteArray -> {
                 cvalue.type = realm_value_type_e.RLM_TYPE_BINARY
                 cvalue.binary = realm_binary_t().apply {
                     data = value
                     size = value.size.toLong()
->>>>>>> 4d47a7e6
                 }
             }
             else -> {
