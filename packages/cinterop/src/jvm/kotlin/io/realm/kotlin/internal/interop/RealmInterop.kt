/*
 * Copyright 2020 Realm Inc.
 *
 * Licensed under the Apache License, Version 2.0 (the "License");
 * you may not use this file except in compliance with the License.
 * You may obtain a copy of the License at
 *
 * http://www.apache.org/licenses/LICENSE-2.0
 *
 * Unless required by applicable law or agreed to in writing, software
 * distributed under the License is distributed on an "AS IS" BASIS,
 * WITHOUT WARRANTIES OR CONDITIONS OF ANY KIND, either express or implied.
 * See the License for the specific language governing permissions and
 * limitations under the License.
 */

package io.realm.kotlin.internal.interop

import io.realm.kotlin.internal.interop.Constants.ENCRYPTION_KEY_LENGTH
import io.realm.kotlin.internal.interop.RealmInterop.cptr
import io.realm.kotlin.internal.interop.sync.ApiKeyWrapper
import io.realm.kotlin.internal.interop.sync.AuthProvider
import io.realm.kotlin.internal.interop.sync.CoreSubscriptionSetState
import io.realm.kotlin.internal.interop.sync.CoreSyncSessionState
import io.realm.kotlin.internal.interop.sync.CoreUserState
import io.realm.kotlin.internal.interop.sync.JVMSyncSessionTransferCompletionCallback
import io.realm.kotlin.internal.interop.sync.MetadataMode
import io.realm.kotlin.internal.interop.sync.NetworkTransport
import io.realm.kotlin.internal.interop.sync.ProtocolClientErrorCode
import io.realm.kotlin.internal.interop.sync.SyncErrorCodeCategory
import io.realm.kotlin.internal.interop.sync.SyncSessionResyncMode
import io.realm.kotlin.internal.interop.sync.SyncUserIdentity
import kotlinx.coroutines.CoroutineDispatcher
import kotlinx.coroutines.CoroutineScope
import kotlinx.coroutines.CoroutineStart
import kotlinx.coroutines.launch

// FIXME API-CLEANUP Rename io.realm.interop. to something with platform?
//  https://github.com/realm/realm-kotlin/issues/56

actual val INVALID_CLASS_KEY: ClassKey by lazy { ClassKey(realmc.getRLM_INVALID_CLASS_KEY()) }
actual val INVALID_PROPERTY_KEY: PropertyKey by lazy { PropertyKey(realmc.getRLM_INVALID_PROPERTY_KEY()) }

/**
 * JVM/Android interop implementation.
 *
 * NOTE: All methods that return a boolean to indicate an exception are being checked automatically in JNI.
 * So there is no need to verify the return value in the JVM interop layer.
 */
@Suppress("LargeClass", "FunctionNaming", "TooGenericExceptionCaught")
actual object RealmInterop {

    actual fun realm_get_version_id(realm: RealmPointer): Long {
        val version = realm_version_id_t()
        val found = BooleanArray(1)
        realmc.realm_get_version_id(realm.cptr(), found, version)
        return if (found[0]) {
            version.version
        } else {
            throw IllegalStateException("No VersionId was available. Reading the VersionId requires a valid read transaction.")
        }
    }

    actual fun realm_get_library_version(): String {
        return realmc.realm_get_library_version()
    }

    actual fun realm_get_num_versions(realm: RealmPointer): Long {
        val result = LongArray(1)
        realmc.realm_get_num_versions(realm.cptr(), result)
        return result.first()
    }

    actual fun realm_refresh(realm: RealmPointer) {
        realmc.realm_refresh(realm.cptr())
    }

    actual fun realm_schema_new(schema: List<Pair<ClassInfo, List<PropertyInfo>>>): RealmSchemaPointer {
        val count = schema.size
        val cclasses = realmc.new_classArray(count)
        val cproperties = realmc.new_propertyArrayArray(count)

        for ((i, entry) in schema.withIndex()) {
            val (clazz, properties) = entry
            // Class
            val cclass = realm_class_info_t().apply {
                name = clazz.name
                primary_key = clazz.primaryKey
                num_properties = properties.size.toLong()
                num_computed_properties = 0
                key = INVALID_CLASS_KEY.key
                flags = clazz.flags
            }
            // Properties
            val classProperties = realmc.new_propertyArray(properties.size)
            for ((j, property) in properties.withIndex()) {
                val cproperty = realm_property_info_t().apply {
                    name = property.name
                    public_name = property.publicName
                    type = property.type.nativeValue
                    collection_type = property.collectionType.nativeValue
                    link_target = property.linkTarget
                    link_origin_property_name = property.linkOriginPropertyName
                    key = INVALID_PROPERTY_KEY.key
                    flags = property.flags
                }
                realmc.propertyArray_setitem(classProperties, j, cproperty)
            }
            realmc.classArray_setitem(cclasses, i, cclass)
            realmc.propertyArrayArray_setitem(cproperties, i, classProperties)
        }
        return LongPointerWrapper(realmc.realm_schema_new(cclasses, count.toLong(), cproperties))
    }

    actual fun realm_config_new(): RealmConfigurationPointer {
        return LongPointerWrapper(realmc.realm_config_new())
    }

    actual fun realm_config_set_path(config: RealmConfigurationPointer, path: String) {
        realmc.realm_config_set_path((config as LongPointerWrapper).ptr, path)
    }

    actual fun realm_config_set_schema_mode(config: RealmConfigurationPointer, mode: SchemaMode) {
        realmc.realm_config_set_schema_mode((config as LongPointerWrapper).ptr, mode.nativeValue)
    }

    actual fun realm_config_set_schema_version(config: RealmConfigurationPointer, version: Long) {
        realmc.realm_config_set_schema_version((config as LongPointerWrapper).ptr, version)
    }

    actual fun realm_config_set_schema(config: RealmConfigurationPointer, schema: RealmSchemaPointer) {
        realmc.realm_config_set_schema((config as LongPointerWrapper).ptr, (schema as LongPointerWrapper).ptr)
    }

    actual fun realm_config_set_max_number_of_active_versions(config: RealmConfigurationPointer, maxNumberOfVersions: Long) {
        realmc.realm_config_set_max_number_of_active_versions(config.cptr(), maxNumberOfVersions)
    }

    actual fun realm_config_set_encryption_key(config: RealmConfigurationPointer, encryptionKey: ByteArray) {
        realmc.realm_config_set_encryption_key(config.cptr(), encryptionKey, encryptionKey.size.toLong())
    }

    actual fun realm_config_get_encryption_key(config: RealmConfigurationPointer): ByteArray? {
        val key = ByteArray(ENCRYPTION_KEY_LENGTH)
        val keyLength: Long = realmc.realm_config_get_encryption_key(config.cptr(), key)

        if (keyLength == ENCRYPTION_KEY_LENGTH.toLong()) {
            return key
        }
        return null
    }

    actual fun realm_config_set_should_compact_on_launch_function(
        config: RealmConfigurationPointer,
        callback: CompactOnLaunchCallback
    ) {
        realmc.realm_config_set_should_compact_on_launch_function(config.cptr(), callback)
    }

    actual fun realm_config_set_migration_function(config: RealmConfigurationPointer, callback: MigrationCallback) {
        realmc.realm_config_set_migration_function(config.cptr(), callback)
    }

    actual fun realm_config_set_data_initialization_function(config: RealmConfigurationPointer, callback: DataInitializationCallback) {
        realmc.realm_config_set_data_initialization_function(config.cptr(), callback)
    }

    actual fun realm_config_set_in_memory(config: RealmConfigurationPointer, inMemory: Boolean) {
        realmc.realm_config_set_in_memory(config.cptr(), inMemory)
    }

    actual fun realm_open(config: RealmConfigurationPointer, dispatcher: CoroutineDispatcher?): Pair<LiveRealmPointer, Boolean> {
        // Configure callback to track if the file was created as part of opening
        var fileCreated = false
        val callback = DataInitializationCallback {
            fileCreated = true
            true
        }
        realm_config_set_data_initialization_function(config, callback)

        // create a custom Scheduler for JVM if a Coroutine Dispatcher is provided other wise
        // pass null to use the generic one
        val realmPtr = LongPointerWrapper<LiveRealmT>(
            realmc.open_realm_with_scheduler(
                (config as LongPointerWrapper).ptr,
                if (dispatcher != null) JVMScheduler(dispatcher) else null
            )
        )
        // Ensure that we can read version information, etc.
        realm_begin_read(realmPtr)
        return Pair(realmPtr, fileCreated)
    }

    actual fun realm_open_synchronized(config: RealmConfigurationPointer): RealmAsyncOpenTaskPointer {
        return LongPointerWrapper(realmc.realm_open_synchronized(config.cptr()))
    }

    actual fun realm_async_open_task_start(task: RealmAsyncOpenTaskPointer, callback: AsyncOpenCallback) {
        realmc.realm_async_open_task_start(task.cptr(), callback)
    }

    actual fun realm_async_open_task_cancel(task: RealmAsyncOpenTaskPointer) {
        realmc.realm_async_open_task_cancel(task.cptr())
    }

    actual fun realm_add_realm_changed_callback(realm: LiveRealmPointer, block: () -> Unit): RealmCallbackTokenPointer {
        return LongPointerWrapper(
            realmc.realm_add_realm_changed_callback(realm.cptr(), block),
            managed = false
        )
    }

    actual fun realm_add_schema_changed_callback(realm: LiveRealmPointer, block: (RealmSchemaPointer) -> Unit): RealmCallbackTokenPointer {
        return LongPointerWrapper(
            realmc.realm_add_schema_changed_callback(realm.cptr(), block),
            managed = false
        )
    }

    actual fun realm_freeze(liveRealm: LiveRealmPointer): FrozenRealmPointer {
        return LongPointerWrapper(realmc.realm_freeze(liveRealm.cptr()))
    }

    actual fun realm_is_frozen(realm: RealmPointer): Boolean {
        return realmc.realm_is_frozen(realm.cptr())
    }

    actual fun realm_close(realm: RealmPointer) {
        realmc.realm_close(realm.cptr())
    }

    actual fun realm_delete_files(path: String) {
        val deleted = booleanArrayOf(false)
        realmc.realm_delete_files(path, deleted)

        if (!deleted[0]) {
            throw IllegalStateException("It's not allowed to delete the file associated with an open Realm. Remember to call 'close()' on the instances of the realm before deleting its file: $path")
        }
    }

    actual fun realm_convert_with_config(
        realm: RealmPointer,
        config: RealmConfigurationPointer,
        mergeWithExisting: Boolean
    ) {
        realmc.realm_convert_with_config(realm.cptr(), config.cptr(), mergeWithExisting)
    }

    actual fun realm_schema_validate(schema: RealmSchemaPointer, mode: SchemaValidationMode): Boolean {
        return realmc.realm_schema_validate(schema.cptr(), mode.nativeValue.toLong())
    }

    actual fun realm_get_schema(realm: RealmPointer): RealmSchemaPointer {
        return LongPointerWrapper(realmc.realm_get_schema(realm.cptr()))
    }

    actual fun realm_get_schema_version(realm: RealmPointer): Long {
        return realmc.realm_get_schema_version(realm.cptr())
    }

    actual fun realm_get_num_classes(realm: RealmPointer): Long {
        return realmc.realm_get_num_classes(realm.cptr())
    }

    actual fun realm_get_class_keys(realm: RealmPointer): List<ClassKey> {
        val count = realm_get_num_classes(realm)
        val keys = LongArray(count.toInt())
        val outCount = longArrayOf(0)
        realmc.realm_get_class_keys(realm.cptr(), keys, count, outCount)
        if (count != outCount[0]) {
            error("Invalid schema: Insufficient keys; got ${outCount[0]}, expected $count")
        }
        return keys.map { ClassKey(it) }
    }

    actual fun realm_find_class(realm: RealmPointer, name: String): ClassKey? {
        val info = realm_class_info_t()
        val found = booleanArrayOf(false)
        realmc.realm_find_class(realm.cptr(), name, found, info)
        return if (found[0]) {
            ClassKey(info.key)
        } else {
            null
        }
    }

    actual fun realm_get_class(realm: RealmPointer, classKey: ClassKey): ClassInfo {
        val info = realm_class_info_t()
        realmc.realm_get_class(realm.cptr(), classKey.key, info)
        return with(info) {
            ClassInfo(name, primary_key, num_properties, num_computed_properties, ClassKey(key), flags)
        }
    }
    actual fun realm_get_class_properties(realm: RealmPointer, classKey: ClassKey, max: Long): List<PropertyInfo> {
        val properties = realmc.new_propertyArray(max.toInt())
        val outCount = longArrayOf(0)
        realmc.realm_get_class_properties(realm.cptr(), classKey.key, properties, max, outCount)
        return if (outCount[0] > 0) {
            (0 until outCount[0]).map { i ->
                with(realmc.propertyArray_getitem(properties, i.toInt())) {
                    PropertyInfo(
                        name,
                        public_name,
                        PropertyType.from(type),
                        CollectionType.from(collection_type),
                        link_target,
                        link_origin_property_name,
                        PropertyKey(key),
                        flags
                    )
                }
            }
        } else {
            emptyList()
        }
    }

    actual fun realm_release(p: RealmNativePointer) {
        realmc.realm_release(p.cptr())
    }

    actual fun realm_equals(p1: RealmNativePointer, p2: RealmNativePointer): Boolean {
        return realmc.realm_equals(p1.cptr(), p2.cptr())
    }

    actual fun realm_is_closed(realm: RealmPointer): Boolean {
        return realmc.realm_is_closed(realm.cptr())
    }

    actual fun realm_begin_read(realm: RealmPointer) {
        realmc.realm_begin_read(realm.cptr())
    }

    actual fun realm_begin_write(realm: LiveRealmPointer) {
        realmc.realm_begin_write(realm.cptr())
    }

    actual fun realm_commit(realm: LiveRealmPointer) {
        realmc.realm_commit(realm.cptr())
    }

    actual fun realm_rollback(realm: LiveRealmPointer) {
        realmc.realm_rollback(realm.cptr())
    }

    actual fun realm_is_in_transaction(realm: RealmPointer): Boolean {
        return realmc.realm_is_writable(realm.cptr())
    }

    actual fun realm_update_schema(realm: LiveRealmPointer, schema: RealmSchemaPointer) {
        realmc.realm_update_schema(realm.cptr(), schema.cptr())
    }

    actual fun realm_object_create(realm: LiveRealmPointer, classKey: ClassKey): RealmObjectPointer {
        return LongPointerWrapper(realmc.realm_object_create(realm.cptr(), classKey.key))
    }

    actual fun realm_object_create_with_primary_key(
        realm: LiveRealmPointer,
        classKey: ClassKey,
        primaryKeyStruct: RealmValueT
    ): RealmObjectPointer {
        return LongPointerWrapper(
            realmc.realm_object_create_with_primary_key(
                realm.cptr(),
                classKey.key,
                primaryKeyStruct
            )
        )
    }

    actual fun realm_object_get_or_create_with_primary_key(
        realm: LiveRealmPointer,
        classKey: ClassKey,
        primaryKeyStruct: RealmValueT
    ): RealmObjectPointer {
        val created = booleanArrayOf(false)
        return LongPointerWrapper(
            realmc.realm_object_get_or_create_with_primary_key(
                realm.cptr(),
                classKey.key,
                primaryKeyStruct,
                created
            )
        )
    }

    actual fun realm_object_is_valid(obj: RealmObjectPointer): Boolean {
        return realmc.realm_object_is_valid(obj.cptr())
    }

    actual fun realm_object_get_key(obj: RealmObjectPointer): Long {
        return realmc.realm_object_get_key(obj.cptr())
    }

    actual fun realm_object_resolve_in(obj: RealmObjectPointer, realm: RealmPointer): RealmObjectPointer? {
        val objectPointer = longArrayOf(0)
        realmc.realm_object_resolve_in(obj.cptr(), realm.cptr(), objectPointer)
        return if (objectPointer[0] != 0L) {
            LongPointerWrapper(objectPointer[0])
        } else {
            null
        }
    }

    actual fun realm_object_as_link(obj: RealmObjectPointer): Link {
        val link: realm_link_t = realmc.realm_object_as_link(obj.cptr())
        return Link(ClassKey(link.target_table), link.target)
    }

    actual fun realm_object_get_table(obj: RealmObjectPointer): ClassKey {
        return ClassKey(realmc.realm_object_get_table(obj.cptr()))
    }

    actual fun realm_get_col_key(
        realm: RealmPointer,
        classKey: ClassKey,
        col: String
    ): PropertyKey {
        return PropertyKey(propertyInfo(realm, classKey, col).key)
    }

    actual fun realm_get_value_transport(
        cValue: RealmValueT,
        obj: RealmObjectPointer,
        key: PropertyKey
    ): RealmValueTransport? {
        realmc.realm_get_value((obj as LongPointerWrapper).ptr, key.key, cValue)
        return when (cValue.type) {
            realm_value_type_e.RLM_TYPE_NULL -> null
            else -> RealmValueTransport(cValue)
        }
    }

    actual fun realm_get_value(obj: RealmObjectPointer, key: PropertyKey): RealmValue {
        // TODO OPTIMIZED Consider optimizing this to construct T in JNI call
        val cvalue = realm_value_t()
        realmc.realm_get_value((obj as LongPointerWrapper).ptr, key.key, cvalue)
        return from_realm_value(cvalue)
    }

    private fun from_realm_value(value: realm_value_t): RealmValue {
        return RealmValue(
            when (value.type) {
                realm_value_type_e.RLM_TYPE_STRING ->
                    value.string
                realm_value_type_e.RLM_TYPE_INT ->
                    value.integer
                realm_value_type_e.RLM_TYPE_BOOL ->
                    value._boolean
                realm_value_type_e.RLM_TYPE_FLOAT ->
                    value.fnum
                realm_value_type_e.RLM_TYPE_DOUBLE ->
                    value.dnum
                realm_value_type_e.RLM_TYPE_TIMESTAMP ->
                    value.asTimestamp()
                realm_value_type_e.RLM_TYPE_OBJECT_ID ->
                    value.asObjectId()
                realm_value_type_e.RLM_TYPE_UUID ->
                    value.asUUID()
                realm_value_type_e.RLM_TYPE_LINK ->
                    value.asLink()
                realm_value_type_e.RLM_TYPE_NULL ->
                    null
                realm_value_type_e.RLM_TYPE_BINARY ->
                    value.binary.data
                else ->
                    TODO("Unsupported type for from_realm_value ${value.type}")
            }
        )
    }

    actual fun realm_set_value_transport(
        obj: RealmObjectPointer,
        key: PropertyKey,
        value: RealmValueTransport,
        isDefault: Boolean
    ) {
        realmc.realm_set_value(obj.cptr(), key.key, value.value, isDefault)
    }

    actual fun realm_set_value(obj: RealmObjectPointer, key: PropertyKey, value: RealmValue, isDefault: Boolean) {
        memScope {
            realmc.realm_set_value(obj.cptr(), key.key, managedRealmValue(value), isDefault)
        }
    }

    actual fun realm_set_embedded(obj: RealmObjectPointer, key: PropertyKey): RealmObjectPointer {
        return LongPointerWrapper(realmc.realm_set_embedded(obj.cptr(), key.key))
    }

    actual fun realm_object_add_int(obj: RealmObjectPointer, key: PropertyKey, value: Long) {
        realmc.realm_object_add_int(obj.cptr(), key.key, value)
    }

    actual fun realm_get_list(obj: RealmObjectPointer, key: PropertyKey): RealmListPointer {
        return LongPointerWrapper(
            realmc.realm_get_list(
                (obj as LongPointerWrapper).ptr,
                key.key
            )
        )
    }

    actual fun realm_list_size(list: RealmListPointer): Long {
        val size = LongArray(1)
        realmc.realm_list_size(list.cptr(), size)
        return size[0]
    }

    actual fun realm_list_get(
        list: RealmListPointer,
        index: Long,
        cValue: RealmValueT
    ): RealmValueTransport? {
        realmc.realm_list_get(list.cptr(), index, cValue)
        return when (cValue.type) {
            realm_value_type_e.RLM_TYPE_NULL -> null
            else -> RealmValueTransport(cValue)
        }
    }

    actual fun realm_list_add(list: RealmListPointer, index: Long, value: RealmValueTransport) {
        realmc.realm_list_insert(list.cptr(), index, value.value)
    }

    actual fun realm_list_insert_embedded(list: RealmListPointer, index: Long): RealmObjectPointer {
        return LongPointerWrapper(realmc.realm_list_insert_embedded(list.cptr(), index))
    }

    actual fun realm_list_set(
        list: RealmListPointer,
        index: Long,
        inputValue: RealmValueTransport
    ): RealmValueTransport? {
        val cValue = realm_value_t()
        val res = realm_list_get(list, index, cValue)
        realmc.realm_list_set(list.cptr(), index, inputValue.value)
        return when (cValue.type) {
            realm_value_type_e.RLM_TYPE_NULL -> null
            else -> res
        }
    }

    actual fun realm_list_set_embedded(
        list: RealmListPointer,
        index: Long,
        struct: RealmValueT
    ): RealmValueTransport {
        // Returns the new object as a Link to follow convention of other getters and allow to
        // reuse the converter infrastructure
        val embedded = realmc.realm_list_set_embedded(list.cptr(), index)
        val link: realm_link_t = realmc.realm_object_as_link(embedded)
        return RealmValueTransport(
            struct.apply {
                this.type = realm_value_type_e.RLM_TYPE_LINK
                this.link = link
            }
        )
    }

    actual fun realm_list_clear(list: RealmListPointer) {
        realmc.realm_list_clear(list.cptr())
    }

    actual fun realm_list_remove_all(list: RealmListPointer) {
        realmc.realm_list_remove_all(list.cptr())
    }

    actual fun realm_list_erase(list: RealmListPointer, index: Long) {
        realmc.realm_list_erase(list.cptr(), index)
    }

    actual fun realm_list_resolve_in(
        list: RealmListPointer,
        realm: RealmPointer
    ): RealmListPointer? {
        val listPointer = longArrayOf(0)
        realmc.realm_list_resolve_in(list.cptr(), realm.cptr(), listPointer)
        return if (listPointer[0] != 0L) {
            LongPointerWrapper(listPointer[0])
        } else {
            null
        }
    }

    actual fun realm_list_is_valid(list: RealmListPointer): Boolean {
        return realmc.realm_list_is_valid(list.cptr())
    }

    actual fun realm_get_set(obj: RealmObjectPointer, key: PropertyKey): RealmSetPointer {
        return LongPointerWrapper(realmc.realm_get_set((obj as LongPointerWrapper).ptr, key.key))
    }

    actual fun realm_set_size(set: RealmSetPointer): Long {
        val size = LongArray(1)
        realmc.realm_set_size(set.cptr(), size)
        return size[0]
    }

    actual fun realm_set_clear(set: RealmSetPointer) {
        realmc.realm_set_clear(set.cptr())
    }

    actual fun realm_set_insert(set: RealmSetPointer, value: RealmValueTransport): Boolean {
        val size = LongArray(1)
        val inserted = BooleanArray(1)
        realmc.realm_set_insert(set.cptr(), value.value, size, inserted)
        return inserted[0]
    }

    actual fun realm_set_get(
        set: RealmSetPointer,
        index: Long,
        cValue: RealmValueT
    ): RealmValueTransport? {
        realmc.realm_set_get(set.cptr(), index, cValue)
        return when (cValue.type) {
            realm_value_type_e.RLM_TYPE_NULL -> null
            else -> RealmValueTransport(cValue)
        }
    }

    actual fun realm_set_find(set: RealmSetPointer, value: RealmValueTransport): Boolean {
        val index = LongArray(1)
        val found = BooleanArray(1)
        realmc.realm_set_find(set.cptr(), value.value, index, found)
        return found[0]
    }

    actual fun realm_set_erase(set: RealmSetPointer, value: RealmValueTransport): Boolean {
        val erased = BooleanArray(1)
        realmc.realm_set_erase(set.cptr(), value.value, erased)
        return erased[0]
    }

    actual fun realm_set_remove_all(set: RealmSetPointer) {
        realmc.realm_set_remove_all(set.cptr())
    }

    actual fun realm_set_resolve_in(set: RealmSetPointer, realm: RealmPointer): RealmSetPointer? {
        val setPointer = longArrayOf(0)
        realmc.realm_set_resolve_in(set.cptr(), realm.cptr(), setPointer)
        return if (setPointer[0] != 0L) {
            LongPointerWrapper(setPointer[0])
        } else {
            null
        }
    }

    actual fun realm_object_add_notification_callback(
        obj: RealmObjectPointer,
        callback: Callback<RealmChangesPointer>
    ): RealmNotificationTokenPointer {
        return LongPointerWrapper(
            realmc.register_notification_cb(
                obj.cptr(),
                CollectionType.RLM_COLLECTION_TYPE_NONE.nativeValue,
                object : NotificationCallback {
                    override fun onChange(pointer: Long) {
                        callback.onChange(LongPointerWrapper(realmc.realm_clone(pointer), true))
                    }
                }
            ),
            managed = false
        )
    }

    actual fun realm_results_add_notification_callback(
        results: RealmResultsPointer,
        callback: Callback<RealmChangesPointer>
    ): RealmNotificationTokenPointer {
        return LongPointerWrapper(
            realmc.register_results_notification_cb(
                results.cptr(),
                object : NotificationCallback {
                    override fun onChange(pointer: Long) {
                        callback.onChange(LongPointerWrapper(realmc.realm_clone(pointer), true))
                    }
                }
            ),
            managed = false
        )
    }

    actual fun realm_list_add_notification_callback(
        list: RealmListPointer,
        callback: Callback<RealmChangesPointer>
    ): RealmNotificationTokenPointer {
        return LongPointerWrapper(
            realmc.register_notification_cb(
                list.cptr(),
                CollectionType.RLM_COLLECTION_TYPE_LIST.nativeValue,
                object : NotificationCallback {
                    override fun onChange(pointer: Long) {
                        callback.onChange(LongPointerWrapper(realmc.realm_clone(pointer), true))
                    }
                }
            ),
            managed = false
        )
    }

    actual fun realm_set_add_notification_callback(
        set: RealmSetPointer,
        callback: Callback<RealmChangesPointer>
    ): RealmNotificationTokenPointer {
        return LongPointerWrapper(
            realmc.register_notification_cb(
                set.cptr(),
                CollectionType.RLM_COLLECTION_TYPE_SET.nativeValue,
                object : NotificationCallback {
                    override fun onChange(pointer: Long) {
                        callback.onChange(LongPointerWrapper(realmc.realm_clone(pointer), true))
                    }
                }
            ),
            managed = false
        )
    }

    actual fun realm_object_changes_get_modified_properties(change: RealmChangesPointer): List<PropertyKey> {
        val propertyCount = realmc.realm_object_changes_get_num_modified_properties(change.cptr())

        val keys = LongArray(propertyCount.toInt())
        realmc.realm_object_changes_get_modified_properties(change.cptr(), keys, propertyCount)
        return keys.map { PropertyKey(it) }
    }

    private fun initIndicesArray(size: LongArray): LongArray = LongArray(size[0].toInt())
    private fun initRangeArray(size: LongArray): Array<LongArray> = Array(size[0].toInt()) { LongArray(2) }

    actual fun <T, R> realm_collection_changes_get_indices(change: RealmChangesPointer, builder: CollectionChangeSetBuilder<T, R>) {
        val insertionCount = LongArray(1)
        val deletionCount = LongArray(1)
        val modificationCount = LongArray(1)
        val movesCount = LongArray(1)

        realmc.realm_collection_changes_get_num_changes(
            change.cptr(),
            deletionCount,
            insertionCount,
            modificationCount,
            movesCount
        )

        val insertionIndices: LongArray = initIndicesArray(insertionCount)
        val modificationIndices: LongArray = initIndicesArray(modificationCount)
        val modificationIndicesAfter: LongArray = initIndicesArray(modificationCount)
        val deletionIndices: LongArray = initIndicesArray(deletionCount)
        val moves: realm_collection_move_t = realmc.new_collectionMoveArray(movesCount[0].toInt())

        realmc.realm_collection_changes_get_changes(
            change.cptr(),
            deletionIndices,
            deletionCount[0],
            insertionIndices,
            insertionCount[0],
            modificationIndices,
            modificationCount[0],
            modificationIndicesAfter,
            modificationCount[0],
            moves,
            movesCount[0]
        )

        builder.initIndicesArray(builder::insertionIndices, insertionIndices)
        builder.initIndicesArray(builder::deletionIndices, deletionIndices)
        builder.initIndicesArray(builder::modificationIndices, modificationIndices)
        builder.initIndicesArray(builder::modificationIndicesAfter, modificationIndicesAfter)
        builder.movesCount = movesCount[0].toInt()
    }

    actual fun <T, R> realm_collection_changes_get_ranges(change: RealmChangesPointer, builder: CollectionChangeSetBuilder<T, R>) {
        val insertRangesCount = LongArray(1)
        val deleteRangesCount = LongArray(1)
        val modificationRangesCount = LongArray(1)
        val movesCount = LongArray(1)

        realmc.realm_collection_changes_get_num_ranges(
            change.cptr(),
            deleteRangesCount,
            insertRangesCount,
            modificationRangesCount,
            movesCount
        )

        val insertionRanges: realm_index_range_t =
            realmc.new_indexRangeArray(insertRangesCount[0].toInt())
        val modificationRanges: realm_index_range_t =
            realmc.new_indexRangeArray(modificationRangesCount[0].toInt())
        val modificationRangesAfter: realm_index_range_t =
            realmc.new_indexRangeArray(modificationRangesCount[0].toInt())
        val deletionRanges: realm_index_range_t =
            realmc.new_indexRangeArray(deleteRangesCount[0].toInt())
        val moves: realm_collection_move_t = realmc.new_collectionMoveArray(movesCount[0].toInt())

        realmc.realm_collection_changes_get_ranges(
            change.cptr(),
            deletionRanges,
            deleteRangesCount[0],
            insertionRanges,
            insertRangesCount[0],
            modificationRanges,
            modificationRangesCount[0],
            modificationRangesAfter,
            modificationRangesCount[0],
            moves,
            movesCount[0]
        )

        builder.initRangesArray(builder::deletionRanges, deletionRanges, deleteRangesCount[0])
        builder.initRangesArray(builder::insertionRanges, insertionRanges, insertRangesCount[0])
        builder.initRangesArray(builder::modificationRanges, modificationRanges, modificationRangesCount[0])
        builder.initRangesArray(builder::modificationRangesAfter, modificationRangesAfter, modificationRangesCount[0])
    }

    actual fun realm_app_get(
        appConfig: RealmAppConfigurationPointer,
        syncClientConfig: RealmSyncClientConfigurationPointer,
        basePath: String
    ): RealmAppPointer {
        return LongPointerWrapper(realmc.realm_app_get(appConfig.cptr(), syncClientConfig.cptr()))
    }

    actual fun realm_app_log_in_with_credentials(
        app: RealmAppPointer,
        credentials: RealmCredentialsPointer,
        callback: AppCallback<RealmUserPointer>
    ) {
        realmc.realm_app_log_in_with_credentials(app.cptr(), credentials.cptr(), callback)
    }

    actual fun realm_app_log_out(
        app: RealmAppPointer,
        user: RealmUserPointer,
        callback: AppCallback<Unit>
    ) {
        realmc.realm_app_log_out(app.cptr(), user.cptr(), callback)
    }

    actual fun realm_app_remove_user(
        app: RealmAppPointer,
        user: RealmUserPointer,
        callback: AppCallback<Unit>
    ) {
        realmc.realm_app_remove_user(app.cptr(), user.cptr(), callback)
    }

    actual fun realm_app_delete_user(
        app: RealmAppPointer,
        user: RealmUserPointer,
        callback: AppCallback<Unit>
    ) {
        realmc.realm_app_delete_user(app.cptr(), user.cptr(), callback)
    }

    actual fun realm_app_link_credentials(
        app: RealmAppPointer,
        user: RealmUserPointer,
        credentials: RealmCredentialsPointer,
        callback: AppCallback<RealmUserPointer>
    ) {
        realmc.realm_app_link_user(app.cptr(), user.cptr(), credentials.cptr(), callback)
    }

    actual fun realm_app_get_current_user(app: RealmAppPointer): RealmUserPointer? {
        val ptr = realmc.realm_app_get_current_user(app.cptr())
        return nativePointerOrNull(ptr)
    }

    actual fun realm_app_get_all_users(app: RealmAppPointer): List<RealmUserPointer> {
        // We get the current amount of users by providing a zero-sized array and `out_n`
        // argument. Then the current count is written to `out_n`.
        // See https://github.com/realm/realm-core/blob/master/src/realm.h#L2634
        val capacityCount = LongArray(1)
        realmc.realm_app_get_all_users(app.cptr(), LongArray(0), 0, capacityCount)

        // Read actual users. We don't care about the small chance of missing a new user
        // between these two calls as that indicate two sections of user code running on
        // different threads and not coordinating.
        val actualUsersCount = LongArray(1)
        val users = LongArray(capacityCount[0].toInt())
        realmc.realm_app_get_all_users(app.cptr(), users, capacityCount[0], actualUsersCount)
        val result: MutableList<RealmUserPointer> = mutableListOf()
        for (i in 0 until actualUsersCount[0].toInt()) {
            users[i].let { ptr: Long ->
                result.add(LongPointerWrapper(ptr, managed = true))
            }
        }
        return result
    }

    actual fun realm_user_get_all_identities(user: RealmUserPointer): List<SyncUserIdentity> {
        val count = AuthProvider.values().size.toLong() // Optimistically allocate the max size of the array
        val keys = realmc.new_identityArray(count.toInt())
        val outCount = longArrayOf(0)
        realmc.realm_user_get_all_identities(user.cptr(), keys, count, outCount)
        return if (outCount[0] > 0) {
            (0 until outCount[0]).map { i ->
                with(realmc.identityArray_getitem(keys, i.toInt())) {
                    SyncUserIdentity(this.id, AuthProvider.of(this.provider_type))
                }
            }
        } else {
            emptyList()
        }
    }

    actual fun realm_user_get_identity(user: RealmUserPointer): String {
        return realmc.realm_user_get_identity(user.cptr())
    }

    actual fun realm_user_get_auth_provider(user: RealmUserPointer): AuthProvider {
        return AuthProvider.of(realmc.realm_user_get_auth_provider(user.cptr()))
    }

    actual fun realm_user_get_access_token(user: RealmUserPointer): String {
        return realmc.realm_user_get_access_token(user.cptr())
    }

    actual fun realm_user_get_refresh_token(user: RealmUserPointer): String {
        return realmc.realm_user_get_refresh_token(user.cptr())
    }

    actual fun realm_user_get_device_id(user: RealmUserPointer): String {
        return realmc.realm_user_get_device_id(user.cptr())
    }

    actual fun realm_user_is_logged_in(user: RealmUserPointer): Boolean {
        return realmc.realm_user_is_logged_in(user.cptr())
    }

    actual fun realm_user_log_out(user: RealmUserPointer) {
        realmc.realm_user_log_out(user.cptr())
    }

    actual fun realm_user_get_state(user: RealmUserPointer): CoreUserState {
        return CoreUserState.of(realmc.realm_user_get_state(user.cptr()))
    }

    actual fun realm_clear_cached_apps() {
        realmc.realm_clear_cached_apps()
    }

    actual fun realm_app_sync_client_get_default_file_path_for_realm(
        app: RealmAppPointer,
        syncConfig: RealmSyncConfigurationPointer,
        overriddenName: String?
    ): String {
        return realmc.realm_app_sync_client_get_default_file_path_for_realm(
            syncConfig.cptr(),
            overriddenName
        )
    }

    actual fun realm_sync_client_config_new(): RealmSyncClientConfigurationPointer {
        return LongPointerWrapper(realmc.realm_sync_client_config_new())
    }

    actual fun realm_sync_client_config_set_base_file_path(
        syncClientConfig: RealmSyncClientConfigurationPointer,
        basePath: String
    ) {
        realmc.realm_sync_client_config_set_base_file_path(syncClientConfig.cptr(), basePath)
    }

    actual fun realm_sync_client_config_set_log_callback(
        syncClientConfig: RealmSyncClientConfigurationPointer,
        callback: SyncLogCallback
    ) {
        realmc.set_log_callback(syncClientConfig.cptr(), callback)
    }

    actual fun realm_sync_client_config_set_log_level(
        syncClientConfig: RealmSyncClientConfigurationPointer,
        level: CoreLogLevel
    ) {
        realmc.realm_sync_client_config_set_log_level(syncClientConfig.cptr(), level.priority)
    }

    actual fun realm_sync_client_config_set_metadata_mode(
        syncClientConfig: RealmSyncClientConfigurationPointer,
        metadataMode: MetadataMode
    ) {
        realmc.realm_sync_client_config_set_metadata_mode(
            syncClientConfig.cptr(),
            metadataMode.nativeValue
        )
    }

    actual fun realm_network_transport_new(networkTransport: NetworkTransport): RealmNetworkTransportPointer {
        return LongPointerWrapper(realmc.realm_network_transport_new(networkTransport))
    }

    actual fun realm_sync_config_set_error_handler(
        syncConfig: RealmSyncConfigurationPointer,
        errorHandler: SyncErrorCallback
    ) {
        realmc.sync_set_error_handler(syncConfig.cptr(), errorHandler)
    }

    actual fun realm_sync_config_set_resync_mode(
        syncConfig: RealmSyncConfigurationPointer,
        resyncMode: SyncSessionResyncMode
    ) {
        realmc.realm_sync_config_set_resync_mode(syncConfig.cptr(), resyncMode.nativeValue)
    }

    actual fun realm_sync_config_set_before_client_reset_handler(
        syncConfig: RealmSyncConfigurationPointer,
        beforeHandler: SyncBeforeClientResetHandler
    ) {
        realmc.sync_before_client_reset_handler(syncConfig.cptr(), beforeHandler)
    }

    actual fun realm_sync_config_set_after_client_reset_handler(
        syncConfig: RealmSyncConfigurationPointer,
        afterHandler: SyncAfterClientResetHandler
    ) {
        realmc.sync_after_client_reset_handler(syncConfig.cptr(), afterHandler)
    }

    actual fun realm_sync_immediately_run_file_actions(app: RealmAppPointer, syncPath: String) {
        realmc.realm_sync_immediately_run_file_actions(app.cptr(), syncPath)
    }

    actual fun realm_sync_session_get(realm: RealmPointer): RealmSyncSessionPointer {
        return LongPointerWrapper(realmc.realm_sync_session_get(realm.cptr()))
    }

    actual fun realm_sync_session_wait_for_download_completion(
        syncSession: RealmSyncSessionPointer,
        callback: SyncSessionTransferCompletionCallback
    ) {
        realmc.realm_sync_session_wait_for_download_completion(
            syncSession.cptr(),
            JVMSyncSessionTransferCompletionCallback(callback)
        )
    }

    actual fun realm_sync_session_wait_for_upload_completion(
        syncSession: RealmSyncSessionPointer,
        callback: SyncSessionTransferCompletionCallback
    ) {
        realmc.realm_sync_session_wait_for_upload_completion(
            syncSession.cptr(),
            JVMSyncSessionTransferCompletionCallback(callback)
        )
    }

    actual fun realm_sync_session_state(syncSession: RealmSyncSessionPointer): CoreSyncSessionState {
        return CoreSyncSessionState.of(realmc.realm_sync_session_get_state(syncSession.cptr()))
    }

    actual fun realm_sync_session_pause(syncSession: RealmSyncSessionPointer) {
        realmc.realm_sync_session_pause(syncSession.cptr())
    }

    actual fun realm_sync_session_resume(syncSession: RealmSyncSessionPointer) {
        realmc.realm_sync_session_resume(syncSession.cptr())
    }

    actual fun realm_sync_session_handle_error_for_testing(
        syncSession: RealmSyncSessionPointer,
        errorCode: ProtocolClientErrorCode,
        category: SyncErrorCodeCategory,
        errorMessage: String,
        isFatal: Boolean
    ) {
        realmc.realm_sync_session_handle_error_for_testing(
            syncSession.cptr(),
            errorCode.nativeValue,
            category.nativeValue,
            errorMessage,
            isFatal
        )
    }

    @Suppress("LongParameterList")
    actual fun realm_app_config_new(
        appId: String,
        networkTransport: RealmNetworkTransportPointer,
        baseUrl: String?,
        platform: String,
        platformVersion: String,
        sdkVersion: String,
    ): RealmAppConfigurationPointer {
        val config = realmc.realm_app_config_new(appId, networkTransport.cptr())

        baseUrl?.let { realmc.realm_app_config_set_base_url(config, it) }

        realmc.realm_app_config_set_platform(config, platform)
        realmc.realm_app_config_set_platform_version(config, platformVersion)
        realmc.realm_app_config_set_sdk_version(config, sdkVersion)

        // TODO Fill in appropriate app meta data
        //  https://github.com/realm/realm-kotlin/issues/407
        realmc.realm_app_config_set_local_app_version(config, "APP_VERSION")
        return LongPointerWrapper(config)
    }

    actual fun realm_app_config_set_base_url(appConfig: RealmAppConfigurationPointer, baseUrl: String) {
        realmc.realm_app_config_set_base_url(appConfig.cptr(), baseUrl)
    }

    actual fun realm_app_credentials_new_anonymous(reuseExisting: Boolean): RealmCredentialsPointer {
        return LongPointerWrapper(realmc.realm_app_credentials_new_anonymous(reuseExisting))
    }

    actual fun realm_app_credentials_new_email_password(username: String, password: String): RealmCredentialsPointer {
        return LongPointerWrapper(realmc.realm_app_credentials_new_email_password(username, password))
    }

    actual fun realm_app_credentials_new_api_key(key: String): RealmCredentialsPointer {
        return LongPointerWrapper(realmc.realm_app_credentials_new_user_api_key(key))
    }

    actual fun realm_app_credentials_new_apple(idToken: String): RealmCredentialsPointer {
        return LongPointerWrapper(realmc.realm_app_credentials_new_apple(idToken))
    }

    actual fun realm_app_credentials_new_facebook(accessToken: String): RealmCredentialsPointer {
        return LongPointerWrapper(realmc.realm_app_credentials_new_facebook(accessToken))
    }

    actual fun realm_app_credentials_new_google_id_token(idToken: String): RealmCredentialsPointer {
        return LongPointerWrapper(realmc.realm_app_credentials_new_google_id_token(idToken))
    }

    actual fun realm_app_credentials_new_google_auth_code(authCode: String): RealmCredentialsPointer {
        return LongPointerWrapper(realmc.realm_app_credentials_new_google_auth_code(authCode))
    }

    actual fun realm_app_credentials_new_jwt(jwtToken: String): RealmCredentialsPointer {
        return LongPointerWrapper(realmc.realm_app_credentials_new_jwt(jwtToken))
    }

    actual fun realm_auth_credentials_get_provider(credentials: RealmCredentialsPointer): AuthProvider {
        return AuthProvider.of(realmc.realm_auth_credentials_get_provider(credentials.cptr()))
    }

    actual fun realm_app_credentials_serialize_as_json(credentials: RealmCredentialsPointer): String {
        return realmc.realm_app_credentials_serialize_as_json(credentials.cptr())
    }

    actual fun realm_app_email_password_provider_client_register_email(
        app: RealmAppPointer,
        email: String,
        password: String,
        callback: AppCallback<Unit>
    ) {
        realmc.realm_app_email_password_provider_client_register_email(
            app.cptr(),
            email,
            password,
            callback
        )
    }

    actual fun realm_app_email_password_provider_client_confirm_user(
        app: RealmAppPointer,
        token: String,
        tokenId: String,
        callback: AppCallback<Unit>
    ) {
        realmc.realm_app_email_password_provider_client_confirm_user(
            app.cptr(),
            token,
            tokenId,
            callback
        )
    }

    actual fun realm_app_email_password_provider_client_resend_confirmation_email(
        app: RealmAppPointer,
        email: String,
        callback: AppCallback<Unit>
    ) {
        realmc.realm_app_email_password_provider_client_resend_confirmation_email(
            app.cptr(),
            email,
            callback
        )
    }

    actual fun realm_app_email_password_provider_client_retry_custom_confirmation(
        app: RealmAppPointer,
        email: String,
        callback: AppCallback<Unit>
    ) {
        realmc.realm_app_email_password_provider_client_retry_custom_confirmation(
            app.cptr(),
            email,
            callback
        )
    }

    actual fun realm_app_email_password_provider_client_send_reset_password_email(
        app: RealmAppPointer,
        email: String,
        callback: AppCallback<Unit>
    ) {
        realmc.realm_app_email_password_provider_client_send_reset_password_email(
            app.cptr(),
            email,
            callback
        )
    }

    actual fun realm_app_email_password_provider_client_reset_password(
        app: RealmAppPointer,
        token: String,
        tokenId: String,
        newPassword: String,
        callback: AppCallback<Unit>
    ) {
        realmc.realm_app_email_password_provider_client_reset_password(
            app.cptr(),
            token,
            tokenId,
            newPassword,
            callback
        )
    }

    actual fun realm_sync_config_new(user: RealmUserPointer, partition: String): RealmSyncConfigurationPointer {
        return LongPointerWrapper(realmc.realm_sync_config_new(user.cptr(), partition))
    }

    actual fun realm_config_set_sync_config(realmConfiguration: RealmConfigurationPointer, syncConfiguration: RealmSyncConfigurationPointer) {
        realmc.realm_config_set_sync_config(realmConfiguration.cptr(), syncConfiguration.cptr())
    }

    private fun classInfo(realm: RealmPointer, className: String): realm_class_info_t {
        val found = booleanArrayOf(false)
        val classInfo = realm_class_info_t()
        realmc.realm_find_class(realm.cptr(), className, found, classInfo)
        if (!found[0]) {
            throw IllegalArgumentException("Cannot find class: '$className'. Has the class been added to the Realm schema?")
        }
        return classInfo
    }

    private fun propertyInfo(realm: RealmPointer, classKey: ClassKey, col: String): realm_property_info_t {
        val found = booleanArrayOf(false)
        val pinfo = realm_property_info_t()
        realmc.realm_find_property(realm.cptr(), classKey.key, col, found, pinfo)
        if (!found[0]) {
            val className = realm_get_class(realm, classKey).name
            throw IllegalArgumentException("Cannot find property: '$col' in class '$className'")
        }
        return pinfo
    }

    actual fun realm_query_parse(
        realm: RealmPointer,
        classKey: ClassKey,
        query: String,
        args: Pair<Int, RealmQueryArgsTransport>
    ): RealmQueryPointer {
        return LongPointerWrapper(
            realmc.realm_query_parse(
                realm.cptr(),
                classKey.key,
                query,
                args.first.toLong(),
                args.second.value
            )
        )
    }

    actual fun realm_query_parse_for_results(
        results: RealmResultsPointer,
        query: String,
        args: Pair<Int, RealmQueryArgsTransport>
    ): RealmQueryPointer {
        val count = args.first
        return LongPointerWrapper(
            realmc.realm_query_parse_for_results(
                results.cptr(),
                query,
                count.toLong(),
                args.second.value
            )
        )
    }

    actual fun realm_query_find_first(query: RealmQueryPointer): Link? {
        val value = realm_value_t()
        val found = booleanArrayOf(false)
        realmc.realm_query_find_first(query.cptr(), value, found)
        if (!found[0]) {
            return null
        }
        if (value.type != realm_value_type_e.RLM_TYPE_LINK) {
            error("Query did not return link but ${value.type}")
        }
        return value.asLink()
    }

    actual fun realm_query_find_all(query: RealmQueryPointer): RealmResultsPointer {
        return LongPointerWrapper(realmc.realm_query_find_all(query.cptr()))
    }

    actual fun realm_query_count(query: RealmQueryPointer): Long {
        val count = LongArray(1)
        realmc.realm_query_count(query.cptr(), count)
        return count[0]
    }

    actual fun realm_query_append_query(
        query: RealmQueryPointer,
        filter: String,
        args: Pair<Int, RealmQueryArgsTransport>
    ): RealmQueryPointer {
        return LongPointerWrapper(
            realmc.realm_query_append_query(
                query.cptr(),
                filter,
                args.first.toLong(),
                args.second.value
            )
        )
    }

    actual fun realm_query_get_description(query: RealmQueryPointer): String {
        return realmc.realm_query_get_description(query.cptr())
    }

    actual fun realm_results_resolve_in(results: RealmResultsPointer, realm: RealmPointer): RealmResultsPointer {
        return LongPointerWrapper(realmc.realm_results_resolve_in(results.cptr(), realm.cptr()))
    }

    actual fun realm_results_count(results: RealmResultsPointer): Long {
        val count = LongArray(1)
        realmc.realm_results_count(results.cptr(), count)
        return count[0]
    }

    actual fun realm_results_average(
        results: RealmResultsPointer,
        propertyKey: PropertyKey
    ): Pair<Boolean, RealmValue> {
        val average = realm_value_t()
        val found = booleanArrayOf(false)
        realmc.realm_results_average(results.cptr(), propertyKey.key, average, found)
        return found[0] to from_realm_value(average)
    }

    actual fun realm_results_sum(results: RealmResultsPointer, propertyKey: PropertyKey): RealmValue {
        val sum = realm_value_t()
        val foundArray = BooleanArray(1)
        realmc.realm_results_sum(results.cptr(), propertyKey.key, sum, foundArray)
        return from_realm_value(sum)
    }

    actual fun realm_results_max(results: RealmResultsPointer, propertyKey: PropertyKey): RealmValue {
        val max = realm_value_t()
        val foundArray = BooleanArray(1)
        realmc.realm_results_max(results.cptr(), propertyKey.key, max, foundArray)
        return from_realm_value(max)
    }

    actual fun realm_results_min(results: RealmResultsPointer, propertyKey: PropertyKey): RealmValue {
        val min = realm_value_t()
        val foundArray = BooleanArray(1)
        realmc.realm_results_min(results.cptr(), propertyKey.key, min, foundArray)
        return from_realm_value(min)
    }

    // TODO OPTIMIZE Getting a range
    actual fun realm_results_get(results: RealmResultsPointer, index: Long): Link {
        val value = realm_value_t()
        realmc.realm_results_get(results.cptr(), index, value)
        return value.asLink()
    }

    actual fun realm_get_object(realm: RealmPointer, link: Link): RealmObjectPointer {
        return LongPointerWrapper(realmc.realm_get_object(realm.cptr(), link.classKey.key, link.objKey))
    }

    actual fun realm_object_find_with_primary_key(
        realm: RealmPointer,
        classKey: ClassKey,
        primaryKey: RealmValue
    ): RealmObjectPointer? {
        return memScope {
            val found = booleanArrayOf(false)
            nativePointerOrNull(
                realmc.realm_object_find_with_primary_key(
                    realm.cptr(),
                    classKey.key,
                    managedRealmValue(primaryKey),
                    found
                )
            )
        }
    }

    actual fun realm_results_delete_all(results: RealmResultsPointer) {
        realmc.realm_results_delete_all(results.cptr())
    }

    actual fun realm_object_delete(obj: RealmObjectPointer) {
        realmc.realm_object_delete(obj.cptr())
    }

    actual fun realm_flx_sync_config_new(user: RealmUserPointer): RealmSyncConfigurationPointer {
        return LongPointerWrapper(realmc.realm_flx_sync_config_new(user.cptr()))
    }

    actual fun realm_sync_subscription_id(subscription: RealmSubscriptionPointer): ObjectIdWrapper {
        val nativeBytes: ShortArray = realmc.realm_sync_subscription_id(subscription.cptr()).bytes
        val byteArray = ByteArray(nativeBytes.size)
        nativeBytes.mapIndexed { index, b -> byteArray[index] = b.toByte() }
        return ObjectIdWrapperImpl(byteArray)
    }

    actual fun realm_sync_subscription_name(subscription: RealmSubscriptionPointer): String? {
        return realmc.realm_sync_subscription_name(subscription.cptr())
    }

    actual fun realm_sync_subscription_object_class_name(subscription: RealmSubscriptionPointer): String {
        return realmc.realm_sync_subscription_object_class_name(subscription.cptr())
    }

    actual fun realm_sync_subscription_query_string(subscription: RealmSubscriptionPointer): String {
        return realmc.realm_sync_subscription_query_string(subscription.cptr())
    }

    actual fun realm_sync_subscription_created_at(subscription: RealmSubscriptionPointer): Timestamp {
        val ts: realm_timestamp_t = realmc.realm_sync_subscription_created_at(subscription.cptr())
        return TimestampImpl(ts.seconds, ts.nanoseconds)
    }

    actual fun realm_sync_subscription_updated_at(subscription: RealmSubscriptionPointer): Timestamp {
        val ts: realm_timestamp_t = realmc.realm_sync_subscription_updated_at(subscription.cptr())
        return TimestampImpl(ts.seconds, ts.nanoseconds)
    }

    actual fun realm_sync_get_latest_subscriptionset(realm: RealmPointer): RealmSubscriptionSetPointer {
        return LongPointerWrapper(realmc.realm_sync_get_latest_subscription_set(realm.cptr()))
    }

    actual fun realm_sync_on_subscriptionset_state_change_async(
        subscriptionSet: RealmSubscriptionSetPointer,
        destinationState: CoreSubscriptionSetState,
        callback: SubscriptionSetCallback
    ) {
        val jvmWrapper: (Int) -> Any = { value: Int ->
            callback.onChange(CoreSubscriptionSetState.of(value))
        }
        realmc.realm_sync_on_subscription_set_state_change_async(
            subscriptionSet.cptr(),
            destinationState.nativeValue,
            jvmWrapper
        )
    }

    actual fun realm_sync_subscriptionset_version(subscriptionSet: RealmBaseSubscriptionSetPointer): Long {
        return realmc.realm_sync_subscription_set_version(subscriptionSet.cptr())
    }

    actual fun realm_sync_subscriptionset_state(subscriptionSet: RealmBaseSubscriptionSetPointer): CoreSubscriptionSetState {
        return CoreSubscriptionSetState.of(realmc.realm_sync_subscription_set_state(subscriptionSet.cptr()))
    }

    actual fun realm_sync_subscriptionset_error_str(subscriptionSet: RealmBaseSubscriptionSetPointer): String? {
        return realmc.realm_sync_subscription_set_error_str(subscriptionSet.cptr())
    }

    actual fun realm_sync_subscriptionset_size(subscriptionSet: RealmBaseSubscriptionSetPointer): Long {
        return realmc.realm_sync_subscription_set_size(subscriptionSet.cptr())
    }

    actual fun realm_sync_subscription_at(
        subscriptionSet: RealmBaseSubscriptionSetPointer,
        index: Long
    ): RealmSubscriptionPointer {
        return LongPointerWrapper(realmc.realm_sync_subscription_at(subscriptionSet.cptr(), index))
    }

    actual fun realm_sync_find_subscription_by_name(
        subscriptionSet: RealmBaseSubscriptionSetPointer,
        name: String
    ): RealmSubscriptionPointer? {
        val ptr = realmc.realm_sync_find_subscription_by_name(subscriptionSet.cptr(), name)
        return nativePointerOrNull(ptr)
    }

    actual fun realm_sync_find_subscription_by_query(
        subscriptionSet: RealmBaseSubscriptionSetPointer,
        query: RealmQueryPointer
    ): RealmSubscriptionPointer? {
        val ptr = realmc.realm_sync_find_subscription_by_query(subscriptionSet.cptr(), query.cptr())
        return nativePointerOrNull(ptr)
    }

    actual fun realm_sync_subscriptionset_refresh(subscriptionSet: RealmSubscriptionSetPointer): Boolean {
        return realmc.realm_sync_subscription_set_refresh(subscriptionSet.cptr())
    }

    actual fun realm_sync_make_subscriptionset_mutable(
        subscriptionSet: RealmSubscriptionSetPointer
    ): RealmMutableSubscriptionSetPointer {
        return LongPointerWrapper(
            realmc.realm_sync_make_subscription_set_mutable(subscriptionSet.cptr()),
            managed = false
        )
    }

    actual fun realm_sync_subscriptionset_clear(
        mutableSubscriptionSet: RealmMutableSubscriptionSetPointer
    ): Boolean {
        val erased = realmc.realm_sync_subscription_set_size(mutableSubscriptionSet.cptr()) > 0
        realmc.realm_sync_subscription_set_clear(mutableSubscriptionSet.cptr())
        return erased
    }

    actual fun realm_sync_subscriptionset_insert_or_assign(
        mutatableSubscriptionSet: RealmMutableSubscriptionSetPointer,
        query: RealmQueryPointer,
        name: String?
    ): Pair<RealmSubscriptionPointer, Boolean> {
        val outIndex = longArrayOf(1)
        val outInserted = BooleanArray(1)
        realmc.realm_sync_subscription_set_insert_or_assign_query(
            mutatableSubscriptionSet.cptr(),
            query.cptr(),
            name,
            outIndex,
            outInserted
        )
        return Pair(
            realm_sync_subscription_at(
                mutatableSubscriptionSet as RealmSubscriptionSetPointer,
                outIndex[0]
            ),
            outInserted[0]
        )
    }

    actual fun realm_sync_subscriptionset_erase_by_name(
        mutableSubscriptionSet: RealmMutableSubscriptionSetPointer,
        name: String
    ): Boolean {
        val erased = BooleanArray(1)
        realmc.realm_sync_subscription_set_erase_by_name(
            mutableSubscriptionSet.cptr(),
            name,
            erased
        )
        return erased[0]
    }

    actual fun realm_sync_subscriptionset_erase_by_query(
        mutableSubscriptionSet: RealmMutableSubscriptionSetPointer,
        query: RealmQueryPointer
    ): Boolean {
        val erased = BooleanArray(1)
        realmc.realm_sync_subscription_set_erase_by_query(
            mutableSubscriptionSet.cptr(),
            query.cptr(),
            erased
        )
        return erased[0]
    }

    actual fun realm_sync_subscriptionset_erase_by_id(
        mutableSubscriptionSet: RealmMutableSubscriptionSetPointer,
        sub: RealmSubscriptionPointer
    ): Boolean {
        val id = realmc.realm_sync_subscription_id(sub.cptr())
        val erased = BooleanArray(1)
        realmc.realm_sync_subscription_set_erase_by_id(
            mutableSubscriptionSet.cptr(),
            id,
            erased
        )
        return erased[0]
    }

    actual fun realm_sync_subscriptionset_commit(
        mutableSubscriptionSet: RealmMutableSubscriptionSetPointer
    ): RealmSubscriptionSetPointer {
        return LongPointerWrapper(realmc.realm_sync_subscription_set_commit(mutableSubscriptionSet.cptr()))
    }

    fun <T : CapiT> NativePointer<T>.cptr(): Long {
        return (this as LongPointerWrapper).ptr
    }

    private fun <T : CapiT> nativePointerOrNull(ptr: Long, managed: Boolean = true): NativePointer<T>? {
        return if (ptr != 0L) {
            LongPointerWrapper<T>(ptr, managed)
        } else {
            null
        }
    }

    /**
     * C-API functions for queries receive a pointer to one or more 'realm_query_arg_t' query
     * arguments. In turn, said arguments contain individual values or lists of values (in
     * combination with the 'is_list' flag) in order to support predicates like
     *
     * "fruit IN {'apple', 'orange'}"
     *
     * which is a statement equivalent to
     *
     * "fruit == 'apple' || fruit == 'orange'"
     *
     * See https://github.com/realm/realm-core/issues/4266 for more info.
     */
    private fun Array<RealmValueTransport>.toQueryArgs(): realm_query_arg_t {
        val cArgs = realmc.new_queryArgArray(this@toQueryArgs.size)
        this@toQueryArgs.forEachIndexed { i, arg ->
            realm_query_arg_t().apply {
                this.nb_args = 1
                this.is_list = false
                this.arg = arg.value
            }.also { queryArg ->
                realmc.queryArgArray_setitem(cArgs, i, queryArg)
            }
        }
        return cArgs
    }
//    private fun Array<RealmValue>.toQueryArgs(memScope: MemScope): realm_query_arg_t {
//        with(memScope) {
//            val cArgs = realmc.new_queryArgArray(this@toQueryArgs.size)
//            this@toQueryArgs.forEachIndexed { i, arg ->
//                realm_query_arg_t().apply {
//                    this.nb_args = 1
//                    this.is_list = false
//                    this.arg = managedRealmValue(arg)
//                }.also { queryArg ->
//                    realmc.queryArgArray_setitem(cArgs, i, queryArg)
//                }
//            }
//            return cArgs
//        }
//    }
}

<<<<<<< HEAD
fun realm_value_t.asTimestamp(): Timestamp {
    if (this.type != realm_value_type_e.RLM_TYPE_TIMESTAMP) {
        error("Value is not of type Timestamp: $this.type")
=======
    actual fun realm_app_user_apikey_provider_client_create_apikey(
        app: RealmAppPointer,
        user: RealmUserPointer,
        name: String,
        callback: AppCallback<ApiKeyWrapper>
    ) {
        realmc.realm_app_user_apikey_provider_client_create_apikey(
            app.cptr(),
            user.cptr(),
            name,
            callback
        )
    }

    private fun toObjectId(objectIdWrapper: ObjectIdWrapper): realm_object_id_t {
        return realm_object_id_t().apply {
            val data = ShortArray(OBJECT_ID_BYTES_SIZE)
            (0 until OBJECT_ID_BYTES_SIZE).map {
                data[it] = objectIdWrapper.bytes[it].toShort()
            }
            bytes = data
        }
    }

    actual fun realm_app_user_apikey_provider_client_delete_apikey(
        app: RealmAppPointer,
        user: RealmUserPointer,
        id: ObjectIdWrapper,
        callback: AppCallback<Unit>
    ) {
        realmc.realm_app_user_apikey_provider_client_delete_apikey(
            app.cptr(),
            user.cptr(),
            toObjectId(id),
            callback
        )
    }

    actual fun realm_app_user_apikey_provider_client_disable_apikey(
        app: RealmAppPointer,
        user: RealmUserPointer,
        id: ObjectIdWrapper,
        callback: AppCallback<Unit>
    ) {
        realmc.realm_app_user_apikey_provider_client_disable_apikey(
            app.cptr(),
            user.cptr(),
            toObjectId(id),
            callback
        )
    }

    actual fun realm_app_user_apikey_provider_client_enable_apikey(
        app: RealmAppPointer,
        user: RealmUserPointer,
        id: ObjectIdWrapper,
        callback: AppCallback<Unit>
    ) {
        realmc.realm_app_user_apikey_provider_client_enable_apikey(
            app.cptr(),
            user.cptr(),
            toObjectId(id),
            callback
        )
    }

    actual fun realm_app_user_apikey_provider_client_fetch_apikey(
        app: RealmAppPointer,
        user: RealmUserPointer,
        id: ObjectIdWrapper,
        callback: AppCallback<ApiKeyWrapper>,
    ) {
        val object_id = realm_object_id_t().apply {
            val data = ShortArray(OBJECT_ID_BYTES_SIZE)
            (0 until OBJECT_ID_BYTES_SIZE).map {
                data[it] = id.bytes[it].toShort()
            }
            bytes = data
        }
        realmc.realm_app_user_apikey_provider_client_fetch_apikey(
            app.cptr(),
            user.cptr(),
            object_id,
            callback
        )
    }

    actual fun realm_app_user_apikey_provider_client_fetch_apikeys(
        app: RealmAppPointer,
        user: RealmUserPointer,
        callback: AppCallback<Array<ApiKeyWrapper>>,
    ) {
        realmc.realm_app_user_apikey_provider_client_fetch_apikeys(
            app.cptr(),
            user.cptr(),
            callback
        )
    }

    private fun realm_value_t.asTimestamp(): Timestamp {
        if (this.type != realm_value_type_e.RLM_TYPE_TIMESTAMP) {
            error("Value is not of type Timestamp: $this.type")
        }
        return TimestampImpl(this.timestamp.seconds, this.timestamp.nanoseconds)
>>>>>>> 6c96d6e6
    }
    return TimestampImpl(this.timestamp.seconds, this.timestamp.nanoseconds)
}

fun realm_value_t.asObjectId(): ObjectIdWrapper {
    if (this.type != realm_value_type_e.RLM_TYPE_OBJECT_ID) {
        error("Value is not of type ObjectId: $this.type")
    }
    val byteArray = ByteArray(OBJECT_ID_BYTES_SIZE)
    this.object_id.bytes.mapIndexed { index, b -> byteArray[index] = b.toByte() }
    return ObjectIdWrapperImpl(byteArray)
}

fun realm_value_t.asUUID(): UUIDWrapper {
    if (this.type != realm_value_type_e.RLM_TYPE_UUID) {
        error("Value is not of type UUID: $this.type")
    }
    val byteArray = ByteArray(UUID_BYTES_SIZE)
    this.uuid.bytes.mapIndexed { index, b -> byteArray[index] = b.toByte() }
    return UUIDWrapperImpl(byteArray)
}

fun realm_value_t.asLink(): Link {
    if (this.type != realm_value_type_e.RLM_TYPE_LINK) {
        error("Value is not of type link: $this.type")
    }
    return Link(ClassKey(this.link.target_table), this.link.target)
}

/**
 * A factory and container for various resources that can be freed when calling [free].
 *
 * The `managedRealmValue` should be used for all C-API methods that takes a realm_value_t as an
 * input arguments (contrary to output arguments where the data is managed by the C-API and copied
 * out afterwards).
 *
 * @see memScope
 */
class MemScope {
    val values: MutableSet<realm_value_t> = mutableSetOf()
    val queryArgs: MutableSet<realm_query_arg_t> = mutableSetOf()

    fun manageRealmValue(cValue: RealmValueT): realm_value_t {
        values.add(cValue)
        return cValue
    }

    fun managedRealmValue(value: RealmValue): realm_value_t {
        val element = capiRealmValue(value)
        values.add(element)
        return element
    }

    fun free() {
        values.map {
            realmc.realm_value_t_cleanup(it)
        }
    }

    fun forceGc() {
        values.forEach {
            it.delete()
        }
    }
}

/**
 * A scope providing a [MemScope] that collects the created resources and automatically frees them
 * upon exiting the scope.
 */
private fun <R> memScope(block: MemScope.() -> R): R {
    val scope = MemScope()
    try {
        return block(scope)
    } finally {
        scope.free()
    }
}

// TODO OPTIMIZE Maybe move this to JNI to avoid multiple round trips for allocating and
//  updating before actually calling
@Suppress("ComplexMethod", "LongMethod")
private fun capiRealmValue(realmValue: RealmValue): realm_value_t {
    val cvalue = realm_value_t()
    val value = realmValue.value
    if (value == null) {
        cvalue.type = realm_value_type_e.RLM_TYPE_NULL
    } else {
        when (value) {
            is String -> {
                cvalue.type = realm_value_type_e.RLM_TYPE_STRING
                cvalue.string = value
            }
            is Long -> {
                cvalue.type = realm_value_type_e.RLM_TYPE_INT
                cvalue.integer = value
            }
            is Boolean -> {
                cvalue.type = realm_value_type_e.RLM_TYPE_BOOL
                cvalue._boolean = value
            }
            is Float -> {
                cvalue.type = realm_value_type_e.RLM_TYPE_FLOAT
                cvalue.fnum = value
            }
            is Double -> {
                cvalue.type = realm_value_type_e.RLM_TYPE_DOUBLE
                cvalue.dnum = value
            }
            is Timestamp -> {
                cvalue.type = realm_value_type_e.RLM_TYPE_TIMESTAMP
                cvalue.timestamp = realm_timestamp_t().apply {
                    seconds = value.seconds
                    nanoseconds = value.nanoSeconds
                }
            }
            is ObjectIdWrapper -> {
                cvalue.type = realm_value_type_e.RLM_TYPE_OBJECT_ID
                cvalue.object_id = realm_object_id_t().apply {
                    val data = ShortArray(OBJECT_ID_BYTES_SIZE)
                    @OptIn(ExperimentalUnsignedTypes::class)
                    (0 until OBJECT_ID_BYTES_SIZE).map {
                        data[it] = value.bytes[it].toShort()
                    }
                    bytes = data
                }
            }
            is RealmObjectInterop -> {
                val nativePointer = value.objectPointer
                cvalue.link = realmc.realm_object_as_link(nativePointer.cptr())
                cvalue.type = realm_value_type_e.RLM_TYPE_LINK
            }
            is Link -> {
                cvalue.link.target_table = value.classKey.key
                cvalue.link.target = value.objKey
                cvalue.type = realm_value_type_e.RLM_TYPE_LINK
            }
            is UUIDWrapper -> {
                cvalue.type = realm_value_type_e.RLM_TYPE_UUID
                cvalue.uuid = realm_uuid_t().apply {
                    val data = ShortArray(UUID_BYTES_SIZE)
                    (0 until UUID_BYTES_SIZE).map {
                        data[it] = value.bytes[it].toShort()
                    }
                    bytes = data
                }
            }
            is ByteArray -> {
                cvalue.type = realm_value_type_e.RLM_TYPE_BINARY
                cvalue.binary = realm_binary_t().apply {
                    data = value
                    size = value.size.toLong()
                }
            }
            else -> {
                TODO("Unsupported type for capiRealmValue `${value!!::class.simpleName}`")
            }
        }
    }
    return cvalue
}

private class JVMScheduler(dispatcher: CoroutineDispatcher) {
    val scope: CoroutineScope = CoroutineScope(dispatcher)

    fun notifyCore(schedulerPointer: Long) {
        val function: suspend CoroutineScope.() -> Unit = {
            realmc.invoke_core_notify_callback(schedulerPointer)
        }
        scope.launch(
            scope.coroutineContext,
            CoroutineStart.DEFAULT,
            function
        )
    }
}

// using https://developer.android.com/reference/java/lang/System#getProperties()
private fun isAndroid(): Boolean =
    System.getProperty("java.specification.vendor")?.contains("Android") ?: false<|MERGE_RESOLUTION|>--- conflicted
+++ resolved
@@ -954,6 +954,105 @@
         )
     }
 
+    actual fun realm_app_user_apikey_provider_client_create_apikey(
+        app: RealmAppPointer,
+        user: RealmUserPointer,
+        name: String,
+        callback: AppCallback<ApiKeyWrapper>
+    ) {
+        realmc.realm_app_user_apikey_provider_client_create_apikey(
+            app.cptr(),
+            user.cptr(),
+            name,
+            callback
+        )
+    }
+
+    private fun toObjectId(objectIdWrapper: ObjectIdWrapper): realm_object_id_t {
+        return realm_object_id_t().apply {
+            val data = ShortArray(OBJECT_ID_BYTES_SIZE)
+            (0 until OBJECT_ID_BYTES_SIZE).map {
+                data[it] = objectIdWrapper.bytes[it].toShort()
+            }
+            bytes = data
+        }
+    }
+
+    actual fun realm_app_user_apikey_provider_client_delete_apikey(
+        app: RealmAppPointer,
+        user: RealmUserPointer,
+        id: ObjectIdWrapper,
+        callback: AppCallback<Unit>
+    ) {
+        realmc.realm_app_user_apikey_provider_client_delete_apikey(
+            app.cptr(),
+            user.cptr(),
+            toObjectId(id),
+            callback
+        )
+    }
+
+    actual fun realm_app_user_apikey_provider_client_disable_apikey(
+        app: RealmAppPointer,
+        user: RealmUserPointer,
+        id: ObjectIdWrapper,
+        callback: AppCallback<Unit>
+    ) {
+        realmc.realm_app_user_apikey_provider_client_disable_apikey(
+            app.cptr(),
+            user.cptr(),
+            toObjectId(id),
+            callback
+        )
+    }
+
+    actual fun realm_app_user_apikey_provider_client_enable_apikey(
+        app: RealmAppPointer,
+        user: RealmUserPointer,
+        id: ObjectIdWrapper,
+        callback: AppCallback<Unit>
+    ) {
+        realmc.realm_app_user_apikey_provider_client_enable_apikey(
+            app.cptr(),
+            user.cptr(),
+            toObjectId(id),
+            callback
+        )
+    }
+
+    actual fun realm_app_user_apikey_provider_client_fetch_apikey(
+        app: RealmAppPointer,
+        user: RealmUserPointer,
+        id: ObjectIdWrapper,
+        callback: AppCallback<ApiKeyWrapper>,
+    ) {
+        val object_id = realm_object_id_t().apply {
+            val data = ShortArray(OBJECT_ID_BYTES_SIZE)
+            (0 until OBJECT_ID_BYTES_SIZE).map {
+                data[it] = id.bytes[it].toShort()
+            }
+            bytes = data
+        }
+        realmc.realm_app_user_apikey_provider_client_fetch_apikey(
+            app.cptr(),
+            user.cptr(),
+            object_id,
+            callback
+        )
+    }
+
+    actual fun realm_app_user_apikey_provider_client_fetch_apikeys(
+        app: RealmAppPointer,
+        user: RealmUserPointer,
+        callback: AppCallback<Array<ApiKeyWrapper>>,
+    ) {
+        realmc.realm_app_user_apikey_provider_client_fetch_apikeys(
+            app.cptr(),
+            user.cptr(),
+            callback
+        )
+    }
+
     actual fun realm_sync_client_config_new(): RealmSyncClientConfigurationPointer {
         return LongPointerWrapper(realmc.realm_sync_client_config_new())
     }
@@ -1642,116 +1741,9 @@
 //    }
 }
 
-<<<<<<< HEAD
 fun realm_value_t.asTimestamp(): Timestamp {
     if (this.type != realm_value_type_e.RLM_TYPE_TIMESTAMP) {
         error("Value is not of type Timestamp: $this.type")
-=======
-    actual fun realm_app_user_apikey_provider_client_create_apikey(
-        app: RealmAppPointer,
-        user: RealmUserPointer,
-        name: String,
-        callback: AppCallback<ApiKeyWrapper>
-    ) {
-        realmc.realm_app_user_apikey_provider_client_create_apikey(
-            app.cptr(),
-            user.cptr(),
-            name,
-            callback
-        )
-    }
-
-    private fun toObjectId(objectIdWrapper: ObjectIdWrapper): realm_object_id_t {
-        return realm_object_id_t().apply {
-            val data = ShortArray(OBJECT_ID_BYTES_SIZE)
-            (0 until OBJECT_ID_BYTES_SIZE).map {
-                data[it] = objectIdWrapper.bytes[it].toShort()
-            }
-            bytes = data
-        }
-    }
-
-    actual fun realm_app_user_apikey_provider_client_delete_apikey(
-        app: RealmAppPointer,
-        user: RealmUserPointer,
-        id: ObjectIdWrapper,
-        callback: AppCallback<Unit>
-    ) {
-        realmc.realm_app_user_apikey_provider_client_delete_apikey(
-            app.cptr(),
-            user.cptr(),
-            toObjectId(id),
-            callback
-        )
-    }
-
-    actual fun realm_app_user_apikey_provider_client_disable_apikey(
-        app: RealmAppPointer,
-        user: RealmUserPointer,
-        id: ObjectIdWrapper,
-        callback: AppCallback<Unit>
-    ) {
-        realmc.realm_app_user_apikey_provider_client_disable_apikey(
-            app.cptr(),
-            user.cptr(),
-            toObjectId(id),
-            callback
-        )
-    }
-
-    actual fun realm_app_user_apikey_provider_client_enable_apikey(
-        app: RealmAppPointer,
-        user: RealmUserPointer,
-        id: ObjectIdWrapper,
-        callback: AppCallback<Unit>
-    ) {
-        realmc.realm_app_user_apikey_provider_client_enable_apikey(
-            app.cptr(),
-            user.cptr(),
-            toObjectId(id),
-            callback
-        )
-    }
-
-    actual fun realm_app_user_apikey_provider_client_fetch_apikey(
-        app: RealmAppPointer,
-        user: RealmUserPointer,
-        id: ObjectIdWrapper,
-        callback: AppCallback<ApiKeyWrapper>,
-    ) {
-        val object_id = realm_object_id_t().apply {
-            val data = ShortArray(OBJECT_ID_BYTES_SIZE)
-            (0 until OBJECT_ID_BYTES_SIZE).map {
-                data[it] = id.bytes[it].toShort()
-            }
-            bytes = data
-        }
-        realmc.realm_app_user_apikey_provider_client_fetch_apikey(
-            app.cptr(),
-            user.cptr(),
-            object_id,
-            callback
-        )
-    }
-
-    actual fun realm_app_user_apikey_provider_client_fetch_apikeys(
-        app: RealmAppPointer,
-        user: RealmUserPointer,
-        callback: AppCallback<Array<ApiKeyWrapper>>,
-    ) {
-        realmc.realm_app_user_apikey_provider_client_fetch_apikeys(
-            app.cptr(),
-            user.cptr(),
-            callback
-        )
-    }
-
-    private fun realm_value_t.asTimestamp(): Timestamp {
-        if (this.type != realm_value_type_e.RLM_TYPE_TIMESTAMP) {
-            error("Value is not of type Timestamp: $this.type")
-        }
-        return TimestampImpl(this.timestamp.seconds, this.timestamp.nanoseconds)
->>>>>>> 6c96d6e6
     }
     return TimestampImpl(this.timestamp.seconds, this.timestamp.nanoseconds)
 }
