--- conflicted
+++ resolved
@@ -54,34 +54,19 @@
 # Project setup - See './CONTRIBUTING.md' for description of the project structure and various options.
 # includeSdkModules=true
 # includeTestModules=true
-<<<<<<< HEAD
-# Test repository path must be a relative path to the `packages` folder and writte with Linux line seperators.
-=======
 # Test repository path must be a relative path to the `packages` folder and defined with Linux line seperators.
->>>>>>> 82571d7e
 testRepository=build/m2-buildrepo/
 # Must either be `debug` or `debugMinified`
 testBuildType=debug
 
-# Properties controlling which test server to run sync tests against. Default is a local
 # test server that has been started by calling `<root>/tools/sync_test_server/start_local_server.sh`
-<<<<<<< HEAD
-# Dotted properties like "syncTest.url" are causing problems on Windows when running on Github
-# Actions, so all properties are using camel case instead.
-
-=======
->>>>>>> 82571d7e
 syncTestUrl=http://localhost:9090
 syncTestAppNamePrefix=test-app
 syncTestLoginEmail=unique_user@domain.com
 syncTestLoginPassword=password
 
-<<<<<<< HEAD
-# If apikey is set, it will take precedence when logging into the Admin API that controls the app
-=======
 # If the public/private apiKey is set, it will take precedence when logging into the Admin API that controls the app
->>>>>>> 82571d7e
 # syncTestUrl=https://realm-qa.mongodb.com
 # syncTestLoginPublicApiKey=replace-with-value
 # synctestLoginPrivateApiKey=replace-with-value
-# syncTestClusterName=replace-with-value+# syncTestClusterName=replace-with-value
