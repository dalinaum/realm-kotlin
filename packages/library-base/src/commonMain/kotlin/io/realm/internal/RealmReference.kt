package io.realm.internal

import io.realm.Realm
import io.realm.VersionId
import io.realm.internal.interop.FrozenRealmPointer
import io.realm.internal.interop.LiveRealmPointer
import io.realm.internal.interop.RealmInterop
import io.realm.internal.interop.RealmPointer
import io.realm.internal.schema.CachedSchemaMetadata
import io.realm.internal.schema.SchemaMetadata
import kotlinx.atomicfu.AtomicRef
import kotlinx.atomicfu.atomic

/**
 * A _Realm Reference_ that links a specific Kotlin BaseRealm instance with an underlying C++
 * SharedRealm.
 *
 * This is needed as each Results, List or Object need to know, both which public Realm they belong
 * to, but also what underlying SharedRealm they are part of. Each object linked to a Realm needs
 * to keep it's own C++ SharedInstance, as the owning [Realm]'s C++ SharedRealm instance is updated
 * on writes/notifications.
 *
 * For frozen Realms, the `dbPointer` will point to a specific version of a read transaction that
 * is guaranteed to not change.
 *
 * For live Realms, the `dbPointer` will point to a live SharedRealm that can advance its internal
 * version.
 *
 * NOTE: There should never be multiple RealmReferences with the same `dbPointer` as the underlying
 * C++ SharedRealm is closed when the RealmReference is no longer referenced by the [Realm].
 */
// TODO Public due to being a transitive dependency to Notifiable
public interface RealmReference : RealmState {
    public val owner: BaseRealmImpl
    public val schemaMetadata: SchemaMetadata
    public val dbPointer: RealmPointer

    override fun version(): VersionId {
        checkClosed()
        return VersionId(RealmInterop.realm_get_version_id(dbPointer))
    }

    override fun isFrozen(): Boolean {
        checkClosed()
        return RealmInterop.realm_is_frozen(dbPointer)
    }

    override fun isClosed(): Boolean {
        return RealmInterop.realm_is_closed(dbPointer)
    }

    public fun close() {
        checkClosed()
        RealmInterop.realm_close(dbPointer)
    }

    public fun asValidLiveRealmReference(): LiveRealmReference {
        if (this !is LiveRealmReference) {
            throw IllegalStateException("Cannot modify managed objects outside of a write transaction")
        }
        checkClosed()
        return this
    }

    public fun checkClosed() {
        if (isClosed()) {
            throw IllegalStateException("Realm has been closed and is no longer accessible: ${owner.configuration.path}")
        }
    }
}

public data class FrozenRealmReference(
    override val owner: BaseRealmImpl,
    override val dbPointer: FrozenRealmPointer,
    override val schemaMetadata: SchemaMetadata = CachedSchemaMetadata(dbPointer, owner.configuration.mapOfKClassWithCompanion.values),
) : RealmReference {
    init {
        // realm_open/realm_freeze doesn't implicitly create a transaction which can cause the
        // underlying core version to be cleaned up if the realm is advanced before any objects,
        // queries, etc. triggers creation of the transaction. Thus, we need to force a transaction
        // on any realm references to keep the version around for future operations.
        RealmInterop.realm_begin_read(dbPointer)
    }
}

/**
 * A **live realm reference** linking to the underlying live SharedRealm with the option to update
 * schema metadata when the schema has changed.
 */
<<<<<<< HEAD
public data class LiveRealmReference(
    override val owner: BaseRealmImpl,
    override val dbPointer: LiveRealmPointer
) : RealmReference {
    private val _schemaMetadata: AtomicRef<SchemaMetadata> = atomic(CachedSchemaMetadata(dbPointer))
=======
public data class LiveRealmReference(override val owner: BaseRealmImpl, override val dbPointer: LiveRealmPointer) : RealmReference {
    private val _schemaMetadata: AtomicRef<SchemaMetadata> = atomic(CachedSchemaMetadata(dbPointer, owner.configuration.mapOfKClassWithCompanion.values))
>>>>>>> 1682bad1
    override val schemaMetadata: SchemaMetadata
        get() = _schemaMetadata.value

    /**
     * Returns a frozen realm reference of the current live realm reference.
     */
    public fun snapshot(owner: BaseRealmImpl): FrozenRealmReference {
        return FrozenRealmReference(owner, RealmInterop.realm_freeze(dbPointer), schemaMetadata)
    }

    /**
     * Refreshes the realm reference's cached schema meta data from the current live realm reference.
     *
     * This means that any existing live realm objects will get an updated schema. This should be
     * safe as we don't expect live objects to leave the scope of the write block of [Realm.write].
     */
    public fun refreshSchemaMetadata() {
        _schemaMetadata.value = CachedSchemaMetadata(dbPointer, owner.configuration.mapOfKClassWithCompanion.values)
    }
}<|MERGE_RESOLUTION|>--- conflicted
+++ resolved
@@ -87,16 +87,8 @@
  * A **live realm reference** linking to the underlying live SharedRealm with the option to update
  * schema metadata when the schema has changed.
  */
-<<<<<<< HEAD
-public data class LiveRealmReference(
-    override val owner: BaseRealmImpl,
-    override val dbPointer: LiveRealmPointer
-) : RealmReference {
-    private val _schemaMetadata: AtomicRef<SchemaMetadata> = atomic(CachedSchemaMetadata(dbPointer))
-=======
 public data class LiveRealmReference(override val owner: BaseRealmImpl, override val dbPointer: LiveRealmPointer) : RealmReference {
     private val _schemaMetadata: AtomicRef<SchemaMetadata> = atomic(CachedSchemaMetadata(dbPointer, owner.configuration.mapOfKClassWithCompanion.values))
->>>>>>> 1682bad1
     override val schemaMetadata: SchemaMetadata
         get() = _schemaMetadata.value
 
