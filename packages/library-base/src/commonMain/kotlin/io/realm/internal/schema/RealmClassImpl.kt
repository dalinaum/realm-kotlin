/*
 * Copyright 2021 Realm Inc.
 *
 * Licensed under the Apache License, Version 2.0 (the "License");
 * you may not use this file except in compliance with the License.
 * You may obtain a copy of the License at
 *
 * http://www.apache.org/licenses/LICENSE-2.0
 *
 * Unless required by applicable law or agreed to in writing, software
 * distributed under the License is distributed on an "AS IS" BASIS,
 * WITHOUT WARRANTIES OR CONDITIONS OF ANY KIND, either express or implied.
 * See the License for the specific language governing permissions and
 * limitations under the License.
 */

package io.realm.internal.schema

import io.realm.internal.interop.Property
import io.realm.internal.interop.Table
import io.realm.schema.RealmClass
import io.realm.schema.RealmProperty

data class RealmClassImpl(
    // Optimization: Store the schema in the C-API alike structure directly from compiler plugin to
    // avoid unnecessary repeated initializations for realm_schema_new
    val cinteropTable: Table,
    val cinteropProperties: List<Property>
) : RealmClass {

    override val name: String = cinteropTable.name
    override val properties: Collection<RealmProperty> = cinteropProperties.map {
        RealmPropertyImpl.fromCoreProperty(it)
    }

<<<<<<< HEAD
    // FIXME WIP Just to try out migration
    fun toCoreClass(): io.realm.internal.interop.Table = io.realm.internal.interop.Table(
        name,
        properties.firstOrNull { it.primaryKey }?.name,
        properties.size.toLong(),
        0,
        -1,
        0
    )
=======
    override fun get(key: String): RealmProperty? = properties.firstOrNull { it.name == key }
    override fun primaryKey(): RealmProperty? = properties.firstOrNull { it.primaryKey }
>>>>>>> 559952e9
}<|MERGE_RESOLUTION|>--- conflicted
+++ resolved
@@ -33,7 +33,9 @@
         RealmPropertyImpl.fromCoreProperty(it)
     }
 
-<<<<<<< HEAD
+    override fun get(key: String): RealmProperty? = properties.firstOrNull { it.name == key }
+    override fun primaryKey(): RealmProperty? = properties.firstOrNull { it.primaryKey }
+
     // FIXME WIP Just to try out migration
     fun toCoreClass(): io.realm.internal.interop.Table = io.realm.internal.interop.Table(
         name,
@@ -43,8 +45,4 @@
         -1,
         0
     )
-=======
-    override fun get(key: String): RealmProperty? = properties.firstOrNull { it.name == key }
-    override fun primaryKey(): RealmProperty? = properties.firstOrNull { it.primaryKey }
->>>>>>> 559952e9
 }