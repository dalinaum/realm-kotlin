/*
 * Copyright 2022 Realm Inc.
 *
 * Licensed under the Apache License, Version 2.0 (the "License");
 * you may not use this file except in compliance with the License.
 * You may obtain a copy of the License at
 *
 * http://www.apache.org/licenses/LICENSE-2.0
 *
 * Unless required by applicable law or agreed to in writing, software
 * distributed under the License is distributed on an "AS IS" BASIS,
 * WITHOUT WARRANTIES OR CONDITIONS OF ANY KIND, either express or implied.
 * See the License for the specific language governing permissions and
 * limitations under the License.
 */

package io.realm.kotlin.internal

import io.realm.kotlin.UpdatePolicy
import io.realm.kotlin.dynamic.DynamicMutableRealmObject
import io.realm.kotlin.dynamic.DynamicRealmObject
import io.realm.kotlin.internal.interop.Link
import io.realm.kotlin.internal.interop.ObjectIdWrapper
import io.realm.kotlin.internal.interop.RealmValue
import io.realm.kotlin.internal.interop.Timestamp
import io.realm.kotlin.internal.interop.UUIDWrapper
import io.realm.kotlin.internal.platform.realmObjectCompanionOrNull
import io.realm.kotlin.types.BaseRealmObject
import io.realm.kotlin.types.ObjectId
import io.realm.kotlin.types.RealmInstant
import io.realm.kotlin.types.RealmObject
import io.realm.kotlin.types.RealmUUID
import kotlin.native.concurrent.SharedImmutable
import kotlin.reflect.KClass

// This file contains all code for converting public API values into values passed to the C-API.
// This conversion is split into a two-step operation to:
// - Maximize code reuse of individual conversion steps to ensure consistency throughout the
//   compiler plugin injected code and the library
// - Accommodate future public (or internal default) type converters
// The two steps are:
// 1. Converting public user facing types to internal "storage types" which are library specific
//    Kotlin types mimicing the various underlying core types.
// 2. Converting from the "library storage types" into the C-API intepretable corresponding value
// The "C-API values" are passed in and out of the C-API as RealmValue that is just a `value class`-
// wrapper around `Any` that is converted into `realm_value_t` in the `cinterop` layer.

/**
 * Interface for overall conversion between public types and C-API input/output types. This is the
 * main abstraction of conversion used throughout the library.
 */
internal interface RealmValueConverter<T> {
    public fun publicToRealmValue(value: T?): RealmValue
    public fun realmValueToPublic(realmValue: RealmValue): T?
}

/**
 * Interface for converting between public user facing type and library storage types.
 *
 * This corresponds to step 1. of the overall conversion described in the top of this file.
 */
internal interface PublicConverter<T, S> {
    public fun fromPublic(value: T?): S?
    public fun toPublic(value: S?): T?
}

/**
 * Interface for converting between library storage types and C-API input/output values.
 *
 * This corresponds to step 2. of the overall conversion described in the top of this file.
 */
internal interface StorageTypeConverter<T> {
    public fun fromRealmValue(realmValue: RealmValue): T? = realmValueToAny(realmValue) as T?
    public fun toRealmValue(value: T?): RealmValue = anyToRealmValue(value)
}
// Top level methods to allow inlining from compiler plugin
public inline fun realmValueToAny(realmValue: RealmValue): Any? = realmValue.value
public inline fun anyToRealmValue(value: Any?): RealmValue = RealmValue(value)

/**
 * Composite converters that combines a [PublicConverter] and a [StorageTypeConverter] into a
 * [RealmValueConverter].
 */
internal abstract class CompositeConverter<T, S> :
    RealmValueConverter<T>, PublicConverter<T, S>, StorageTypeConverter<S> {
    override fun publicToRealmValue(value: T?): RealmValue = toRealmValue(fromPublic(value))
    override fun realmValueToPublic(realmValue: RealmValue): T? =
        toPublic(fromRealmValue(realmValue))
}

// RealmValueConverter with default pass-through public-to-storage-type implementation
internal abstract class PassThroughPublicConverter<T> : CompositeConverter<T, T>() {
    override fun fromPublic(value: T?): T? = passthrough(value) as T?
    override fun toPublic(value: T?): T? = passthrough(value) as T?
}
// Top level methods to allow inlining from compiler plugin
public inline fun passthrough(value: Any?): Any? = value

// Static converters
internal object StaticPassThroughConverter : PassThroughPublicConverter<Any>()

internal object ByteConverter : CompositeConverter<Byte, Long>() {
    override inline fun fromPublic(value: Byte?): Long? = byteToLong(value)
    override inline fun toPublic(value: Long?): Byte? = longToByte(value)
}
// Top level methods to allow inlining from compiler plugin
public inline fun byteToLong(value: Byte?): Long? = value?.let { it.toLong() }
public inline fun longToByte(value: Long?): Byte? = value?.let { it.toByte() }

internal object CharConverter : CompositeConverter<Char, Long>() {
    override inline fun fromPublic(value: Char?): Long? = charToLong(value)
    override inline fun toPublic(value: Long?): Char? = longToChar(value)
}
// Top level methods to allow inlining from compiler plugin
public inline fun charToLong(value: Char?): Long? = value?.let { it.code.toLong() }
public inline fun longToChar(value: Long?): Char? = value?.let { it.toInt().toChar() }

internal object ShortConverter : CompositeConverter<Short, Long>() {
    override inline fun fromPublic(value: Short?): Long? = shortToLong(value)
    override inline fun toPublic(value: Long?): Short? = longToShort(value)
}
// Top level methods to allow inlining from compiler plugin
public inline fun shortToLong(value: Short?): Long? = value?.let { it.toLong() }
public inline fun longToShort(value: Long?): Short? = value?.let { it.toShort() }

internal object IntConverter : CompositeConverter<Int, Long>() {
    override inline fun fromPublic(value: Int?): Long? = intToLong(value)
    override inline fun toPublic(value: Long?): Int? = longToInt(value)
}
// Top level methods to allow inlining from compiler plugin
public inline fun intToLong(value: Int?): Long? = value?.let { it.toLong() }
public inline fun longToInt(value: Long?): Int? = value?.let { it.toInt() }

internal object RealmInstantConverter : PassThroughPublicConverter<RealmInstant>() {
    override inline fun fromRealmValue(realmValue: RealmValue): RealmInstant? =
        realmValueToRealmInstant(realmValue)
}
// Top level method to allow inlining from compiler plugin
public inline fun realmValueToRealmInstant(realmValue: RealmValue): RealmInstant? =
    realmValue.value?.let { RealmInstantImpl(it as Timestamp) }

internal object ObjectIdConverter : PassThroughPublicConverter<ObjectId>() {
    override inline fun fromRealmValue(realmValue: RealmValue): ObjectId? =
        realmValueToObjectId(realmValue)
}
// Top level method to allow inlining from compiler plugin
public inline fun realmValueToObjectId(realmValue: RealmValue): ObjectId? {
    return realmValue.value?.let { ObjectIdImpl(it as ObjectIdWrapper) }
}
internal object RealmUUIDConvert : PassThroughPublicConverter<RealmUUID>() {
    override inline fun fromRealmValue(realmValue: RealmValue): RealmUUID? =
        realmValueToRealmUUID(realmValue)
}
// Top level method to allow inlining from compiler plugin
public inline fun realmValueToRealmUUID(realmValue: RealmValue): RealmUUID? {
    return realmValue.value?.let { RealmUUIDImpl(it as UUIDWrapper) }
}

internal object ByteArrayConverter : PassThroughPublicConverter<ByteArray>() {
    override inline fun fromRealmValue(realmValue: RealmValue): ByteArray? =
        realmValueToByteArray(realmValue)
}

public inline fun realmValueToByteArray(realmValue: RealmValue): ByteArray? {
    return realmValue.value?.let { it as ByteArray }
}

@SharedImmutable
internal val primitiveTypeConverters: Map<KClass<*>, RealmValueConverter<*>> =
    mapOf<KClass<*>, RealmValueConverter<*>>(
        Byte::class to ByteConverter,
        Char::class to CharConverter,
        Short::class to ShortConverter,
        Int::class to IntConverter,
        RealmInstant::class to RealmInstantConverter,
<<<<<<< HEAD
        ObjectId::class to ObjectIdConvert,
        RealmUUID::class to RealmUUIDConvert
=======
        ObjectId::class to ObjectIdConverter,
        ByteArray::class to ByteArrayConverter
>>>>>>> 4d47a7e6
    ).withDefault { StaticPassThroughConverter }

// Dynamic default primitive value converter to translate primary keys and query arguments to RealmValues
internal object RealmValueArgumentConverter {
    fun convertArg(value: Any?): RealmValue {
        return value?.let {
            (primitiveTypeConverters.getValue(it::class) as RealmValueConverter<Any?>)
                .publicToRealmValue(value)
        } ?: RealmValue(null)
    }
    fun convertArgs(value: Array<out Any?>): Array<RealmValue> = value.map { convertArg(it) }.toTypedArray()
}

// Realm object converter that also imports (copyToRealm) objects when setting it
internal fun <T : BaseRealmObject> realmObjectConverter(
    clazz: KClass<T>,
    mediator: Mediator,
    realmReference: RealmReference
): RealmValueConverter<T> {
    return object : PassThroughPublicConverter<T>() {
        override fun fromRealmValue(realmValue: RealmValue): T? =
            // TODO OPTIMIZE We could lookup the companion and keep a reference to
            //  `companion.newInstance` method to avoid repeated mediator lookups in Link.toRealmObject()
            realmValueToRealmObject(realmValue, clazz, mediator, realmReference)

        override fun toRealmValue(value: T?): RealmValue =
            realmObjectToRealmValue(value as BaseRealmObject?, mediator, realmReference)
    }
}

internal inline fun <T : BaseRealmObject> realmValueToRealmObject(
    realmValue: RealmValue,
    clazz: KClass<T>,
    mediator: Mediator,
    realmReference: RealmReference
): T? {
    return realmValue.value?.let {
        (it as Link).toRealmObject(
            clazz,
            mediator,
            realmReference
        )
    }
}

internal inline fun realmObjectToRealmValue(
    value: BaseRealmObject?,
    mediator: Mediator,
    realmReference: RealmReference,
    updatePolicy: UpdatePolicy = UpdatePolicy.ERROR,
    cache: ObjectCache = mutableMapOf()
): RealmValue {
    // FIXME Would we actually rather like to error out on managed objects from different versions?
    return RealmValue(
        value?.let {
            val realmObjectReference = value.realmObjectReference
            // If managed ...
            if (realmObjectReference != null) {
                // and from the same version we just use object as is
                if (realmObjectReference.owner == realmReference) {
                    value
                } else {
                    throw IllegalArgumentException(
                        """Cannot import an outdated object. Use findLatest(object) to find an 
                            |up-to-date version of the object in the given context before importing 
                            |it.
                        """.trimMargin()
                    )
                }
            } else {
                // otherwise we will import it
                copyToRealm(mediator, realmReference.asValidLiveRealmReference(), value, updatePolicy, cache = cache)
            }.realmObjectReference
        }
    )
}

// Returns a converter fixed to convert objects of the given type in the context of the given mediator/realm
internal fun <T> converter(
    clazz: KClass<*>,
    mediator: Mediator,
    realmReference: RealmReference
): RealmValueConverter<T> {
    return if (realmObjectCompanionOrNull(clazz) != null || clazz in setOf<KClass<*>>(
            DynamicRealmObject::class,
            DynamicMutableRealmObject::class
        )
    ) {
        realmObjectConverter(
            clazz as KClass<out RealmObject>,
            mediator,
            realmReference
        )
    } else {
        primitiveTypeConverters.getValue(clazz)
    } as RealmValueConverter<T>
}<|MERGE_RESOLUTION|>--- conflicted
+++ resolved
@@ -147,7 +147,7 @@
 public inline fun realmValueToObjectId(realmValue: RealmValue): ObjectId? {
     return realmValue.value?.let { ObjectIdImpl(it as ObjectIdWrapper) }
 }
-internal object RealmUUIDConvert : PassThroughPublicConverter<RealmUUID>() {
+internal object RealmUUIDConverter : PassThroughPublicConverter<RealmUUID>() {
     override inline fun fromRealmValue(realmValue: RealmValue): RealmUUID? =
         realmValueToRealmUUID(realmValue)
 }
@@ -173,13 +173,10 @@
         Short::class to ShortConverter,
         Int::class to IntConverter,
         RealmInstant::class to RealmInstantConverter,
-<<<<<<< HEAD
-        ObjectId::class to ObjectIdConvert,
-        RealmUUID::class to RealmUUIDConvert
-=======
+        ObjectId::class to ObjectIdConverter,
+        RealmUUID::class to RealmUUIDConverter,
         ObjectId::class to ObjectIdConverter,
         ByteArray::class to ByteArrayConverter
->>>>>>> 4d47a7e6
     ).withDefault { StaticPassThroughConverter }
 
 // Dynamic default primitive value converter to translate primary keys and query arguments to RealmValues
