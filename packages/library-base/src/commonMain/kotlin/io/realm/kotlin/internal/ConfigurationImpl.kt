--- conflicted
+++ resolved
@@ -93,12 +93,8 @@
     override val compactOnLaunchCallback: CompactOnLaunchCallback?
 
     override val initialDataCallback: InitialDataCallback?
-<<<<<<< HEAD
-=======
-
     override val inMemory: Boolean
 
->>>>>>> c721fb3b
     override fun createNativeConfiguration(): RealmConfigurationPointer {
         val nativeConfig: RealmConfigurationPointer = RealmInterop.realm_config_new()
         return configInitializer(nativeConfig)
