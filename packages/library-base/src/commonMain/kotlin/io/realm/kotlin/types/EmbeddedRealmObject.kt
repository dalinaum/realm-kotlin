--- conflicted
+++ resolved
@@ -29,8 +29,7 @@
  * - They cannot have fields annotated with `@PrimaryKey`.
  * - When a parent object is deleted, all embedded objects are also deleted.
  */
-<<<<<<< HEAD
-public interface EmbeddedRealmObject : BaseRealmObject
+public interface EmbeddedRealmObject : TypedRealmObject
 
 /**
  * TODO Put this in BaseRealmObject and just throw for DynamicRealmObject? Right now we duplicate this between RealmObject and EmbeddedRealmObject
@@ -41,6 +40,3 @@
     val realm = obj.io_realm_kotlin_objectReference!!.owner.owner as TypedRealm
     return realm.copyFromRealm(obj, depth, closeAfterCopy) as T
 }
-=======
-public interface EmbeddedRealmObject : TypedRealmObject
->>>>>>> 6a6a017f
