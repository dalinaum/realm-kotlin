--- conflicted
+++ resolved
@@ -19,10 +19,10 @@
 import io.realm.kotlin.UpdatePolicy
 import io.realm.kotlin.dynamic.DynamicMutableRealmObject
 import io.realm.kotlin.dynamic.DynamicRealmObject
+import io.realm.kotlin.ext.asBsonObjectId
 import io.realm.kotlin.internal.dynamic.DynamicUnmanagedRealmObject
 import io.realm.kotlin.internal.interop.ClassKey
 import io.realm.kotlin.internal.interop.CollectionType
-import io.realm.kotlin.internal.interop.ObjectIdWrapper
 import io.realm.kotlin.internal.interop.PropertyKey
 import io.realm.kotlin.internal.interop.PropertyType
 import io.realm.kotlin.internal.interop.RealmCoreException
@@ -54,6 +54,7 @@
 import io.realm.kotlin.types.RealmObject
 import io.realm.kotlin.types.RealmSet
 import io.realm.kotlin.types.RealmUUID
+import org.mongodb.kbson.BsonObjectId
 import kotlin.reflect.KClass
 import kotlin.reflect.KMutableProperty1
 
@@ -206,7 +207,8 @@
             is Timestamp -> RealmValueTransport(it, value)
             is Float -> RealmValueTransport(it, value)
             is Double -> RealmValueTransport(it, value)
-            is ObjectIdWrapper -> RealmValueTransport(it, value)
+            is BsonObjectId -> RealmValueTransport(it, value)
+            is ObjectId -> RealmValueTransport(it, value.asBsonObjectId())
             is UUIDWrapper -> RealmValueTransport(it, value)
             is RealmObjectReference<out BaseRealmObject> -> RealmValueTransport(
                 it,
@@ -222,99 +224,94 @@
         obj: RealmObjectReference<out BaseRealmObject>,
         propertyName: String
     ): String? {
-        return getValue(obj, propertyName) { it.getString() }
+        return realmValueToString(getValue(obj, propertyName))
     }
 
     internal inline fun getLong(
         obj: RealmObjectReference<out BaseRealmObject>,
         propertyName: String
     ): Long? {
-        return getValue(obj, propertyName) { realmValueToLong(it) }
+        return realmValueToLong(getValue(obj, propertyName))
     }
 
     internal inline fun getBoolean(
         obj: RealmObjectReference<out BaseRealmObject>,
         propertyName: String
     ): Boolean? {
-        return getValue(obj, propertyName) { realmValueToBoolean(it) }
+        return realmValueToBoolean(getValue(obj, propertyName))
     }
 
     internal inline fun getFloat(
         obj: RealmObjectReference<out BaseRealmObject>,
         propertyName: String
     ): Float? {
-        return getValue(obj, propertyName) { realmValueToFloat(it) }
+        return realmValueToFloat(getValue(obj, propertyName))
     }
 
     internal inline fun getDouble(
         obj: RealmObjectReference<out BaseRealmObject>,
         propertyName: String
     ): Double? {
-        return getValue(obj, propertyName) { realmValueToDouble(it) }
+        return realmValueToDouble(getValue(obj, propertyName))
     }
 
     internal inline fun getInstant(
         obj: RealmObjectReference<out BaseRealmObject>,
         propertyName: String
     ): RealmInstant? {
-        return getValue(obj, propertyName) { realmValueToRealmInstant(it) }
+        return realmValueToRealmInstant(getValue(obj, propertyName))
     }
 
     internal inline fun getObjectId(
         obj: RealmObjectReference<out BaseRealmObject>,
         propertyName: String
-    ): ObjectId? {
-        return getValue(obj, propertyName) { realmValueToObjectId(it) }
+    ): BsonObjectId? {
+        return realmValueToObjectId(getValue(obj, propertyName))
     }
 
     internal inline fun getUUID(
         obj: RealmObjectReference<out BaseRealmObject>,
         propertyName: String
     ): RealmUUID? {
-        return getValue(obj, propertyName) { realmValueToRealmUUID(it) }
+        return realmValueToRealmUUID(getValue(obj, propertyName))
     }
 
     internal inline fun getByteArray(
         obj: RealmObjectReference<out BaseRealmObject>,
         propertyName: String
     ): ByteArray? {
-        return getValue(obj, propertyName) { realmValueToByteArray(it) }
-    }
-
-    internal inline fun <T> getValue(
-        obj: RealmObjectReference<out BaseRealmObject>,
-        propertyName: String,
-        block: (RealmValueTransport) -> T
-    ): T? {
-        return unscoped { struct ->
-            RealmInterop.realm_get_value_transport(
-                struct,
-                obj.objectPointer,
-                obj.propertyInfoOrThrow(propertyName).key
-            )?.let {
-                block(it)
-            }
-        }
-    }
-
-    // ---------------------------------------------------------------------
-    // End new implementation
-    // ---------------------------------------------------------------------
+        return realmValueToByteArray(getValue(obj, propertyName))
+    }
+
+    internal inline fun getValue(
+        obj: RealmObjectReference<out BaseRealmObject>,
+        propertyName: String,
+    ): RealmValueTransport? = unscoped { struct ->
+        RealmInterop.realm_get_value_transport(
+            struct,
+            obj.objectPointer,
+            obj.propertyInfoOrThrow(propertyName).key
+        )
+    }
+
+// ---------------------------------------------------------------------
+// End new implementation
+// ---------------------------------------------------------------------
 
     const val NOT_IN_A_TRANSACTION_MSG =
         "Changing Realm data can only be done on a live object from inside a write transaction. Frozen objects can be turned into live using the 'MutableRealm.findLatest(obj)' API."
 
-    // Issues (not yet fully uncovered/filed) met when calling these or similar methods from
-    // generated code
-    // - Generic return type should be R but causes compilation errors for native
-    //  e: java.lang.IllegalStateException: Not found Idx for public io.realm.kotlin.internal/RealmObjectHelper|null[0]/
-    // - Passing KProperty1<T,R> with inlined reified type parameters to enable fetching type and
-    //   property names directly from T/property triggers runtime crash for primitive properties on
-    //   Kotlin native. Seems to be an issue with boxing/unboxing
+// Issues (not yet fully uncovered/filed) met when calling these or similar methods from
+// generated code
+// - Generic return type should be R but causes compilation errors for native
+//  e: java.lang.IllegalStateException: Not found Idx for public io.realm.kotlin.internal/RealmObjectHelper|null[0]/
+// - Passing KProperty1<T,R> with inlined reified type parameters to enable fetching type and
+//   property names directly from T/property triggers runtime crash for primitive properties on
+//   Kotlin native. Seems to be an issue with boxing/unboxing
 
     // Note: this data type is not using the converter/compiler plugin accessor default path
-    // It feels appropriate not to integrate it now as we might change the path to the C-API once
-    // we benchmark the current implementation against specific paths per data type.
+// It feels appropriate not to integrate it now as we might change the path to the C-API once
+// we benchmark the current implementation against specific paths per data type.
     internal inline fun getMutableInt(
         obj: RealmObjectReference<out BaseRealmObject>,
         propertyName: String
@@ -363,8 +360,15 @@
         sourceClassKey: ClassKey,
         sourcePropertyKey: PropertyKey,
     ): RealmResultsImpl<R> {
-        val objects = RealmInterop.realm_get_backlinks(obj.objectPointer, sourceClassKey, sourcePropertyKey)
-        return RealmResultsImpl(obj.owner, objects, sourceClassKey, obj.type, obj.mediator) as RealmResultsImpl<R>
+        val objects =
+            RealmInterop.realm_get_backlinks(obj.objectPointer, sourceClassKey, sourcePropertyKey)
+        return RealmResultsImpl(
+            obj.owner,
+            objects,
+            sourceClassKey,
+            obj.type,
+            obj.mediator
+        ) as RealmResultsImpl<R>
     }
 
     // Cannot call managedRealmList directly from an inline function
@@ -554,18 +558,10 @@
         // TODO OPTIMIZE We could set all properties at once with one C-API call
         metadata.properties.filter {
             // Primary keys are set at construction time
-<<<<<<< HEAD
-            if (property.isPrimaryKey) {
-                continue
-            }
-
-            val accessor = property.acccessor
-=======
             // Computed properties have no assignment
             !it.isComputed && !it.isPrimaryKey
         }.forEach { property ->
             val accessor = property.accessor
->>>>>>> fd757b75
                 ?: sdkError("Typed object should always have an accessor")
 
             accessor as KMutableProperty1<BaseRealmObject, Any?>
@@ -772,9 +768,11 @@
         obj.checkValid()
 
         val propertyMetadata = checkPropertyType(obj, propertyName, value)
-        val clazz = RealmStorageTypeImpl.fromCorePropertyType(propertyMetadata.type).kClass.let { it ->
-            if (it == BaseRealmObject::class) DynamicMutableRealmObject::class else value?.let { it::class } ?: it
-        }
+        val clazz =
+            RealmStorageTypeImpl.fromCorePropertyType(propertyMetadata.type).kClass.let { it ->
+                if (it == BaseRealmObject::class) DynamicMutableRealmObject::class else value?.let { it::class }
+                    ?: it
+            }
         when (propertyMetadata.collectionType) {
             CollectionType.RLM_COLLECTION_TYPE_NONE -> when (propertyMetadata.type) {
                 PropertyType.RLM_PROPERTY_TYPE_OBJECT -> {
@@ -877,16 +875,16 @@
             if (collectionType != propertyInfo.collectionType ||
                 // We cannot retrieve the element type info from a list, so will have to rely on lower levels to error out if the types doesn't match
                 collectionType == CollectionType.RLM_COLLECTION_TYPE_NONE && (
-                    (value == null && !propertyInfo.isNullable) ||
-                        (
-                            value != null && (
+                        (value == null && !propertyInfo.isNullable) ||
                                 (
-                                    realmStorageType == RealmStorageType.OBJECT && value !is BaseRealmObject
-                                    ) ||
-                                    (realmStorageType != RealmStorageType.OBJECT && value!!::class.realmStorageType() != kClass)
-                                )
-                            )
-                    )
+                                        value != null && (
+                                                (
+                                                        realmStorageType == RealmStorageType.OBJECT && value !is BaseRealmObject
+                                                        ) ||
+                                                        (realmStorageType != RealmStorageType.OBJECT && value!!::class.realmStorageType() != kClass)
+                                                )
+                                        )
+                        )
             ) {
                 val actual =
                     formatType(propertyInfo.collectionType, kClass, propertyInfo.isNullable)
