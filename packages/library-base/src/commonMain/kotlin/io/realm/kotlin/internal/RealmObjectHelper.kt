/*
 * Copyright 2021 Realm Inc.
 *
 * Licensed under the Apache License, Version 2.0 (the "License");
 * you may not use this file except in compliance with the License.
 * You may obtain a copy of the License at
 *
 * http://www.apache.org/licenses/LICENSE-2.0
 *
 * Unless required by applicable law or agreed to in writing, software
 * distributed under the License is distributed on an "AS IS" BASIS,
 * WITHOUT WARRANTIES OR CONDITIONS OF ANY KIND, either express or implied.
 * See the License for the specific language governing permissions and
 * limitations under the License.
 */

package io.realm.kotlin.internal

import io.realm.kotlin.UpdatePolicy
import io.realm.kotlin.dynamic.DynamicMutableRealmObject
import io.realm.kotlin.dynamic.DynamicRealmObject
import io.realm.kotlin.ext.toRealmList
import io.realm.kotlin.ext.toRealmSet
import io.realm.kotlin.internal.dynamic.DynamicUnmanagedRealmObject
import io.realm.kotlin.internal.interop.ClassKey
import io.realm.kotlin.internal.interop.CollectionType
import io.realm.kotlin.internal.interop.PropertyKey
import io.realm.kotlin.internal.interop.PropertyType
import io.realm.kotlin.internal.interop.RealmCoreException
import io.realm.kotlin.internal.interop.RealmCoreLogicException
import io.realm.kotlin.internal.interop.RealmCorePropertyNotNullableException
import io.realm.kotlin.internal.interop.RealmCorePropertyTypeMismatchException
import io.realm.kotlin.internal.interop.RealmInterop
import io.realm.kotlin.internal.interop.RealmListPointer
import io.realm.kotlin.internal.interop.RealmSetPointer
import io.realm.kotlin.internal.interop.RealmValue
import io.realm.kotlin.internal.platform.realmObjectCompanionOrThrow
import io.realm.kotlin.internal.schema.ClassMetadata
import io.realm.kotlin.internal.schema.PropertyMetadata
import io.realm.kotlin.internal.schema.RealmStorageTypeImpl
import io.realm.kotlin.internal.schema.realmStorageType
import io.realm.kotlin.internal.util.Validation.sdkError
import io.realm.kotlin.query.RealmResults
import io.realm.kotlin.schema.RealmStorageType
import io.realm.kotlin.types.BaseRealmObject
import io.realm.kotlin.types.EmbeddedRealmObject
import io.realm.kotlin.types.MutableRealmInt
import io.realm.kotlin.types.RealmList
import io.realm.kotlin.types.RealmObject
import io.realm.kotlin.types.RealmSet
import io.realm.kotlin.types.TypedRealmObject
import kotlin.reflect.KClass
import kotlin.reflect.KMutableProperty1

/**
 * This object holds helper methods for the compiler plugin generated methods, providing the
 * convenience of writing manually code instead of adding it through the compiler plugin.
 *
 * Inlining would anyway yield the same result as generating it.
 */
@Suppress("LargeClass")
internal object RealmObjectHelper {

    const val NOT_IN_A_TRANSACTION_MSG = "Changing Realm data can only be done on a live object from inside a write transaction. Frozen objects can be turned into live using the 'MutableRealm.findLatest(obj)' API."

    // Issues (not yet fully uncovered/filed) met when calling these or similar methods from
    // generated code
    // - Generic return type should be R but causes compilation errors for native
    //  e: java.lang.IllegalStateException: Not found Idx for public io.realm.kotlin.internal/RealmObjectHelper|null[0]/
    // - Passing KProperty1<T,R> with inlined reified type parameters to enable fetching type and
    //   property names directly from T/property triggers runtime crash for primitive properties on
    //   Kotlin native. Seems to be an issue with boxing/unboxing

    @Suppress("unused") // Called from generated code
    internal inline fun getValue(
        obj: RealmObjectReference<out BaseRealmObject>,
        propertyName: String,
    ): RealmValue {
        obj.checkValid()
        return getValueByKey(obj, obj.propertyInfoOrThrow(propertyName).key)
    }

    internal inline fun getValueByKey(
        obj: RealmObjectReference<out BaseRealmObject>,
        key: io.realm.kotlin.internal.interop.PropertyKey,
    ): RealmValue = RealmInterop.realm_get_value(obj.objectPointer, key)

    // Note: this data type is not using the converter/compiler plugin accessor default path
    // It feels appropriate not to integrate it now as we might change the path to the C-API once
    // we benchmark the current implementation against specific paths per data type.
    internal inline fun getMutableInt(
        obj: RealmObjectReference<out BaseRealmObject>,
        propertyName: String
    ): ManagedMutableRealmInt? {
        val converter = converter<Long>(Long::class, obj.mediator, obj.owner)
        val propertyKey = obj.propertyInfoOrThrow(propertyName).key

        // In order to be able to use Kotlin's nullability handling baked into the accessor we need
        // to ask Core for the current value and return null if the value itself is null, returning
        // an instance of the wrapper otherwise - not optimal but feels quite idiomatic.
        val currentValue = RealmInterop.realm_get_value(obj.objectPointer, propertyKey)
        return when {
            currentValue.value != null -> ManagedMutableRealmInt(obj, propertyKey, converter)
            else -> null
        }
    }

    // Return type should be R? but causes compilation errors for native
    @Suppress("unused") // Called from generated code
    internal inline fun <reified R : BaseRealmObject, U> getObject(
        obj: RealmObjectReference<out BaseRealmObject>,
        propertyName: String,
    ): Any? {
        obj.checkValid()
        return realmValueToRealmObject(
            getValue(obj, propertyName),
            R::class,
            obj.mediator,
            obj.owner
        )
    }

    // Return type should be RealmList<R?> but causes compilation errors for native
    @Suppress("unused") // Called from generated code
    internal inline fun <reified R : Any> getList(
        obj: RealmObjectReference<out BaseRealmObject>,
        propertyName: String
    ): ManagedRealmList<Any?> {
        val elementType = R::class
        val realmObjectCompanion = elementType.realmObjectCompanionOrNull()
        val operatorType = if (realmObjectCompanion == null) {
            CollectionOperatorType.PRIMITIVE
        } else if (!realmObjectCompanion.io_realm_kotlin_isEmbedded) {
            CollectionOperatorType.REALM_OBJECT
        } else {
            CollectionOperatorType.EMBEDDED_OBJECT
        }
        val key = obj.propertyInfoOrThrow(propertyName).key
        return getListByKey(obj, key, elementType, operatorType)
    }

    @Suppress("unused") // Called from generated code
    internal fun <R : TypedRealmObject> getLinkingObjects(
        obj: RealmObjectReference<out BaseRealmObject>,
        sourceClassKey: ClassKey,
        sourcePropertyKey: PropertyKey,
        sourceClass: KClass<R>
    ): RealmResultsImpl<R> {
        val objects = RealmInterop.realm_get_backlinks(obj.objectPointer, sourceClassKey, sourcePropertyKey)
        return RealmResultsImpl(obj.owner, objects, sourceClassKey, sourceClass, obj.mediator) as RealmResultsImpl<R>
    }

    // Cannot call managedRealmList directly from an inline function
    internal fun <R> getListByKey(
        obj: RealmObjectReference<out BaseRealmObject>,
        key: io.realm.kotlin.internal.interop.PropertyKey,
        elementType: KClass<*>,
        operatorType: CollectionOperatorType
    ): ManagedRealmList<R> {
        val listPtr = RealmInterop.realm_get_list(obj.objectPointer, key)
        val operator =
            createListOperator<R>(listPtr, elementType, obj.mediator, obj.owner, operatorType)
        return ManagedRealmList(listPtr, operator)
    }

    @Suppress("LongParameterList")
    private fun <R> createListOperator(
        listPtr: RealmListPointer,
        clazz: KClass<*>,
        mediator: Mediator,
        realm: RealmReference,
        operatorType: CollectionOperatorType
    ): ListOperator<R> {
        val converter: RealmValueConverter<R> =
            converter<Any>(clazz, mediator, realm) as CompositeConverter<R, *>
        return when (operatorType) {
            CollectionOperatorType.PRIMITIVE ->
                PrimitiveListOperator(mediator, realm, listPtr, converter)
            CollectionOperatorType.REALM_OBJECT ->
                RealmObjectListOperator(mediator, realm, listPtr, clazz, converter)
            CollectionOperatorType.EMBEDDED_OBJECT -> EmbeddedRealmObjectListOperator(
                mediator,
                realm,
                listPtr,
                clazz,
                converter as RealmValueConverter<EmbeddedRealmObject>
            ) as ListOperator<R>
        }
    }

    internal inline fun <reified R : Any> getSet(
        obj: RealmObjectReference<out BaseRealmObject>,
        propertyName: String
    ): ManagedRealmSet<Any?> {
        val elementType = R::class
        val realmObjectCompanion = elementType.realmObjectCompanionOrNull()
        val operatorType = if (realmObjectCompanion == null) {
            CollectionOperatorType.PRIMITIVE
        } else {
            CollectionOperatorType.REALM_OBJECT
        }
        val key = obj.propertyInfoOrThrow(propertyName).key
        return getSetByKey(obj, key, elementType, operatorType)
    }

    // Cannot call managedRealmList directly from an inline function
    internal fun <R> getSetByKey(
        obj: RealmObjectReference<out BaseRealmObject>,
        key: io.realm.kotlin.internal.interop.PropertyKey,
        elementType: KClass<*>,
        operatorType: CollectionOperatorType
    ): ManagedRealmSet<R> {
        val setPtr = RealmInterop.realm_get_set(obj.objectPointer, key)
        val operator =
            createSetOperator<R>(setPtr, elementType, obj.mediator, obj.owner, operatorType)
        return ManagedRealmSet(setPtr, operator)
    }

    @Suppress("LongParameterList")
    private fun <R> createSetOperator(
        setPtr: RealmSetPointer,
        clazz: KClass<*>,
        mediator: Mediator,
        realm: RealmReference,
        operatorType: CollectionOperatorType
    ): SetOperator<R> {
        val converter: RealmValueConverter<R> =
            converter<Any>(clazz, mediator, realm) as CompositeConverter<R, *>
        return when (operatorType) {
            CollectionOperatorType.PRIMITIVE ->
                PrimitiveSetOperator(mediator, realm, converter, setPtr)
            CollectionOperatorType.REALM_OBJECT ->
                RealmObjectSetOperator(mediator, realm, converter, clazz, setPtr)
            else ->
                throw IllegalArgumentException("Unsupported collection type: ${operatorType.name}")
        }
    }

    @Suppress("unused") // Called from generated code
    internal fun setValue(
        obj: RealmObjectReference<out BaseRealmObject>,
        propertyName: String,
        value: RealmValue
    ) {
        obj.checkValid()
        val key = obj.propertyInfoOrThrow(propertyName).key
        // TODO OPTIMIZE We are currently only doing this check for typed access so could consider
        //  moving the guard into the compiler plugin. Await the implementation of a user
        //  facing general purpose dynamic realm (not only for migration) before doing this, as
        //  this would also require the guard ... or maybe await proper core support for throwing
        //  when this is not supported.
        obj.metadata.let { classMetaData ->
            val primaryKeyPropertyKey: PropertyKey? = classMetaData.primaryKeyProperty?.key
            if (primaryKeyPropertyKey != null && key == primaryKeyPropertyKey) {
                val name = classMetaData[primaryKeyPropertyKey]!!.name
                throw IllegalArgumentException("Cannot update primary key property '${obj.className}.$name'")
            }
        }
        setValueByKey(obj, key, value)
    }

    internal fun setValueByKey(
        obj: RealmObjectReference<out BaseRealmObject>,
        key: io.realm.kotlin.internal.interop.PropertyKey,
        value: RealmValue,
    ) {
        try {
            // TODO Consider making a RealmValue cinterop type and move the various to_realm_value
            //  implementations in the various platform RealmInterops here to eliminate
            //  RealmObjectInterop and make cinterop operate on primitive values and native pointers
            //  only. This relates to the overall concern of having a generic path for getter/setter
            //  instead of generating a typed path for each type.
            RealmInterop.realm_set_value(obj.objectPointer, key, value, false)
            // The catch block should catch specific Core exceptions and rethrow them as Kotlin exceptions.
            // Core exceptions meaning might differ depending on the context, by rethrowing we can add some context related
            // info that might help users to understand the exception.
        } catch (exception: Throwable) {
            throw CoreExceptionConverter.convertToPublicException(exception) { coreException: RealmCoreException ->
                when (coreException) {
                    is RealmCorePropertyNotNullableException ->
                        IllegalArgumentException("Required property `${obj.className}.${obj.metadata[key]!!.name}` cannot be null")
                    is RealmCorePropertyTypeMismatchException ->
                        IllegalArgumentException("Property `${obj.className}.${obj.metadata[key]!!.name}` cannot be assigned with value '${value.value}' of wrong type")
                    is RealmCoreLogicException -> IllegalArgumentException(
                        "Property `${obj.className}.${obj.metadata[key]!!.name}` cannot be assigned with value '${value.value}'",
                        exception
                    )
                    else -> IllegalStateException(
                        "Cannot set `${obj.className}.$${obj.metadata[key]!!.name}` to `${value.value}`: $NOT_IN_A_TRANSACTION_MSG",
                        exception
                    )
                }
            }
        }
    }

    internal fun setMutableInt(
        obj: RealmObjectReference<out BaseRealmObject>,
        propertyName: String,
        value: MutableRealmInt?
    ) {
        val mutableIntValue: Long? = value?.get()
        val realmValue: RealmValue = RealmValue(mutableIntValue)
        setValue(obj, propertyName, realmValue)
    }

    @Suppress("unused") // Called from generated code
    internal inline fun setObject(
        obj: RealmObjectReference<out BaseRealmObject>,
        propertyName: String,
        value: BaseRealmObject?,
        updatePolicy: UpdatePolicy = UpdatePolicy.ALL,
        cache: UnmanagedToManagedObjectCache = mutableMapOf()
    ) {
        obj.checkValid()
        val key = obj.propertyInfoOrThrow(propertyName).key
        setObjectByKey(obj, key, value, updatePolicy, cache)
    }

    internal inline fun setObjectByKey(
        obj: RealmObjectReference<out BaseRealmObject>,
        key: io.realm.kotlin.internal.interop.PropertyKey,
        value: BaseRealmObject?,
        updatePolicy: UpdatePolicy = UpdatePolicy.ALL,
        cache: UnmanagedToManagedObjectCache = mutableMapOf()
    ) {
        val realmVal = realmObjectToRealmValue(value, obj.mediator, obj.owner, updatePolicy, cache)
        setValueByKey(obj, key, realmVal)
    }

    internal inline fun setEmbeddedRealmObject(
        obj: RealmObjectReference<out BaseRealmObject>,
        propertyName: String,
        value: BaseRealmObject?,
        updatePolicy: UpdatePolicy = UpdatePolicy.ALL,
        cache: UnmanagedToManagedObjectCache = mutableMapOf()
    ) {
        obj.checkValid()
        val key = obj.propertyInfoOrThrow(propertyName).key
        setEmbeddedRealmObjectByKey(obj, key, value, updatePolicy, cache)
    }

    internal inline fun setEmbeddedRealmObjectByKey(
        obj: RealmObjectReference<out BaseRealmObject>,
        key: io.realm.kotlin.internal.interop.PropertyKey,
        value: BaseRealmObject?,
        updatePolicy: UpdatePolicy = UpdatePolicy.ALL,
        cache: UnmanagedToManagedObjectCache = mutableMapOf()
    ) {
        if (value != null) {
            val embedded = RealmInterop.realm_set_embedded(obj.objectPointer, key)
            val newObj = embedded.toRealmObject(value::class, obj.mediator, obj.owner)
            assign(newObj, value, updatePolicy, cache)
        } else {
            setValueByKey(obj, key, RealmValue(null))
        }
    }

    @Suppress("unused") // Called from generated code
    internal inline fun <reified T : Any> setList(
        obj: RealmObjectReference<out BaseRealmObject>,
        col: String,
        list: RealmList<Any?>,
        updatePolicy: UpdatePolicy = UpdatePolicy.ALL,
        cache: UnmanagedToManagedObjectCache = mutableMapOf()
    ) {
        val existingList = getList<T>(obj, col)
        if (list !is ManagedRealmList || !RealmInterop.realm_equals(
                existingList.nativePointer,
                list.nativePointer
            )
        ) {
            existingList.also {
                it.clear()
                it.operator.insertAll(it.size, list, updatePolicy, cache)
            }
        }
    }

    internal inline fun <reified T : Any> setSet(
        obj: RealmObjectReference<out BaseRealmObject>,
        col: String,
        set: RealmSet<Any?>,
        updatePolicy: UpdatePolicy = UpdatePolicy.ALL,
        cache: UnmanagedToManagedObjectCache = mutableMapOf()
    ) {
        val existingSet = getSet<T>(obj, col)
        if (set !is ManagedRealmSet || !RealmInterop.realm_equals(
                existingSet.nativePointer,
                set.nativePointer
            )
        ) {
            existingSet.also {
                it.clear()
                it.operator.addAll(set, updatePolicy, cache)
            }
        }
    }

    @Suppress("LongParameterList")
    internal fun assign(
        target: BaseRealmObject,
        source: BaseRealmObject,
        updatePolicy: UpdatePolicy,
        cache: UnmanagedToManagedObjectCache
    ) {
        if (target is DynamicRealmObject) {
            assignDynamic(target as DynamicMutableRealmObject, source, updatePolicy, cache)
        } else {
            assignTyped(target, source, updatePolicy, cache)
        }
    }

    @Suppress("LongParameterList", "NestedBlockDepth", "LongMethod")
    internal fun assignTyped(
        target: BaseRealmObject,
        source: BaseRealmObject,
        updatePolicy: UpdatePolicy,
        cache: UnmanagedToManagedObjectCache
    ) {
        val metadata: ClassMetadata = target.realmObjectReference!!.metadata
        // TODO OPTIMIZE We could set all properties at once with one C-API call
        metadata.properties.filter {
            // Primary keys are set at construction time
            // Computed properties have no assignment
            !it.isComputed && !it.isPrimaryKey
        }.forEach { property ->
            val accessor = property.accessor
                ?: sdkError("Typed object should always have an accessor")

            accessor as KMutableProperty1<BaseRealmObject, Any?>
            when (property.collectionType) {
                CollectionType.RLM_COLLECTION_TYPE_NONE -> when (property.type) {
                    PropertyType.RLM_PROPERTY_TYPE_OBJECT -> {
                        val isTargetEmbedded =
                            target.realmObjectReference!!.owner.schemaMetadata.getOrThrow(property.linkTarget).isEmbeddedRealmObject
                        if (isTargetEmbedded) {
                            setEmbeddedRealmObjectByKey(
                                target.realmObjectReference!!,
                                property.key,
                                accessor.get(source) as EmbeddedRealmObject?,
                                updatePolicy,
                                cache
                            )
                        } else {
                            setObjectByKey(
                                target.realmObjectReference!!,
                                property.key,
                                accessor.get(source) as RealmObject?,
                                updatePolicy,
                                cache
                            )
                        }
                    }
                    else -> accessor.set(target, accessor.get(source))
                }
                CollectionType.RLM_COLLECTION_TYPE_LIST -> {
                    // We cannot use setList as that requires the type, so we need to retrieve the
                    // existing list, wipe it and insert new elements
                    @Suppress("UNCHECKED_CAST")
                    (accessor.get(target) as ManagedRealmList<Any?>)
                        .run {
                            clear()
                            val elements = accessor.get(source) as RealmList<*>
                            operator.insertAll(size, elements, updatePolicy, cache)
                        }
                }
                CollectionType.RLM_COLLECTION_TYPE_SET -> {
                    // We cannot use setSet as that requires the type, so we need to retrieve the
                    // existing set, wipe it and insert new elements
                    @Suppress("UNCHECKED_CAST")
                    (accessor.get(target) as ManagedRealmSet<Any?>).run {
                        clear()
                        val elements = accessor.get(source) as RealmSet<*>
                        operator.addAll(elements, updatePolicy, cache)
                    }
                }
                else -> TODO("Collection type ${property.collectionType} is not supported")
            }
        }
    }

    @Suppress("LongParameterList")
    internal fun assignDynamic(
        target: DynamicMutableRealmObject,
        source: BaseRealmObject,
        updatePolicy: UpdatePolicy,
        cache: UnmanagedToManagedObjectCache
    ) {
        val properties: List<Pair<String, Any?>> = if (source is DynamicRealmObject) {
            if (source is DynamicUnmanagedRealmObject) {
                source.properties.toList()
            } else {
                // We should never reach here. If the object is dynamic and managed we reuse the
                // managed object. Even for embedded object we should not reach here as the parent
                // would also already be managed and we would just have reused that instead of
                // reimporting it
                sdkError("Unexpected import of dynamic managed object")
            }
        } else {
            val companion = realmObjectCompanionOrThrow(source::class)

            @Suppress("UNCHECKED_CAST")
            val members =
                companion.`io_realm_kotlin_fields` as Map<String, KMutableProperty1<BaseRealmObject, Any?>>
            members.map { it.key to it.value.get(source) }
        }
        properties.map {
            RealmObjectHelper.dynamicSetValue(
                target.realmObjectReference!!,
                it.first,
                it.second,
                updatePolicy,
                cache
            )
        }
    }

    /**
     * Get values for non-collection properties by name.
     *
     * This will verify that the requested type (`clazz`) and nullability matches the property
     * properties in the schema.
     */
    internal fun <R : Any> dynamicGet(
        obj: RealmObjectReference<out BaseRealmObject>,
        propertyName: String,
        clazz: KClass<R>,
        nullable: Boolean
    ): R? {
        obj.checkValid()
        val propertyInfo = checkPropertyType(
            obj,
            propertyName,
            CollectionType.RLM_COLLECTION_TYPE_NONE,
            clazz,
            nullable
        )
        val realmValue = getValueByKey(obj, propertyInfo.key)
        // Consider moving this dynamic conversion to Converters.kt
        val value = when (clazz) {
            DynamicRealmObject::class,
            DynamicMutableRealmObject::class -> realmValueToRealmObject(
                realmValue,
                clazz as KClass<out BaseRealmObject>,
                obj.mediator,
                obj.owner
            )
            else -> primitiveTypeConverters.getValue(clazz).realmValueToPublic(realmValue)
        }
        return value?.let {
            @Suppress("UNCHECKED_CAST")
            if (clazz.isInstance(value)) {
                value as R?
            } else {
                throw ClassCastException("Retrieving value of type '${clazz.simpleName}' but was of type '${value::class.simpleName}'")
            }
        }
    }

    internal fun <R : Any> dynamicGetList(
        obj: RealmObjectReference<out BaseRealmObject>,
        propertyName: String,
        clazz: KClass<R>,
        nullable: Boolean
    ): RealmList<R?> {
        obj.checkValid()
        val propertyMetadata = checkPropertyType(
            obj,
            propertyName,
            CollectionType.RLM_COLLECTION_TYPE_LIST,
            clazz,
            nullable
        )
        val operatorType = if (propertyMetadata.type != PropertyType.RLM_PROPERTY_TYPE_OBJECT) {
            CollectionOperatorType.PRIMITIVE
        } else if (!obj.owner.schemaMetadata[propertyMetadata.linkTarget]!!.isEmbeddedRealmObject) {
            CollectionOperatorType.REALM_OBJECT
        } else {
            CollectionOperatorType.EMBEDDED_OBJECT
        }
        @Suppress("UNCHECKED_CAST")
        return getListByKey<R>(obj, propertyMetadata.key, clazz, operatorType) as RealmList<R?>
    }

    internal fun <R : Any> dynamicGetSet(
        obj: RealmObjectReference<out BaseRealmObject>,
        propertyName: String,
        clazz: KClass<R>,
        nullable: Boolean
    ): RealmSet<R?> {
        obj.checkValid()
        val propertyMetadata = checkPropertyType(
            obj,
            propertyName,
            CollectionType.RLM_COLLECTION_TYPE_SET,
            clazz,
            nullable
        )
        val operatorType = if (propertyMetadata.type != PropertyType.RLM_PROPERTY_TYPE_OBJECT) {
            CollectionOperatorType.PRIMITIVE
        } else if (!obj.owner.schemaMetadata[propertyMetadata.linkTarget]!!.isEmbeddedRealmObject) {
            CollectionOperatorType.REALM_OBJECT
        } else {
            throw IllegalStateException("RealmSets do not support Embedded Objects.")
        }
        @Suppress("UNCHECKED_CAST")
        return getSetByKey<R>(obj, propertyMetadata.key, clazz, operatorType) as RealmSet<R?>
    }

    @Suppress("LongMethod", "ComplexMethod")
    internal fun <R> dynamicSetValue(
        obj: RealmObjectReference<out BaseRealmObject>,
        propertyName: String,
        value: R,
        updatePolicy: UpdatePolicy = UpdatePolicy.ALL,
        cache: UnmanagedToManagedObjectCache = mutableMapOf()
    ) {
        obj.checkValid()

        val propertyMetadata = checkPropertyType(obj, propertyName, value)
        val clazz = RealmStorageTypeImpl.fromCorePropertyType(propertyMetadata.type).kClass.let { it ->
            if (it == BaseRealmObject::class) DynamicMutableRealmObject::class else value?.let { it::class } ?: it
        }
        when (propertyMetadata.collectionType) {
            CollectionType.RLM_COLLECTION_TYPE_NONE -> when (propertyMetadata.type) {
                PropertyType.RLM_PROPERTY_TYPE_OBJECT -> {
                    if (obj.owner.schemaMetadata[propertyMetadata.linkTarget]!!.isEmbeddedRealmObject) {
                        setEmbeddedRealmObjectByKey(
                            obj,
                            propertyMetadata.key,
                            value as BaseRealmObject?,
                            updatePolicy,
                            cache
                        )
                    } else {
                        setObjectByKey(
                            obj,
                            propertyMetadata.key,
                            value as BaseRealmObject?,
                            updatePolicy,
                            cache
                        )
                    }
                }
                else -> {
                    @Suppress("UNCHECKED_CAST")
                    val realmValue = primitiveTypeConverters.getValue(clazz)
                        .let { it as RealmValueConverter<Any> }
                        .publicToRealmValue(value)
                    setValueByKey(obj, propertyMetadata.key, realmValue)
                }
            }
            CollectionType.RLM_COLLECTION_TYPE_LIST -> {
                // We cannot use setList as that requires the type, so we need to retrieve the
                // existing list, wipe it and insert new elements
                @Suppress("UNCHECKED_CAST")
                dynamicGetList(obj, propertyName, clazz, propertyMetadata.isNullable)
                    .let { it as ManagedRealmList<Any?> }
                    .run {
                        clear()
                        operator.insertAll(
                            size,
                            value as RealmList<*>,
                            updatePolicy,
                            cache
                        )
                    }
            }
            CollectionType.RLM_COLLECTION_TYPE_SET -> {
                // Similar to lists, we would require the type to call setSet
                @Suppress("UNCHECKED_CAST")
                dynamicGetSet(obj, propertyName, clazz, propertyMetadata.isNullable)
                    .let { it as ManagedRealmSet<Any?> }
                    .run {
                        clear()
                        operator.addAll(value as RealmSet<*>, updatePolicy, cache)
                    }
            }
            CollectionType.RLM_COLLECTION_TYPE_DICTIONARY -> TODO("Dictionaries not supported yet.")
            else -> IllegalStateException("Unknown type: ${propertyMetadata.collectionType}")
        }
    }

    private fun checkPropertyType(
        obj: RealmObjectReference<out BaseRealmObject>,
        propertyName: String,
        collectionType: CollectionType,
        elementType: KClass<*>,
        nullable: Boolean
    ): PropertyMetadata {
        val realElementType = elementType.realmStorageType()
        return obj.metadata.getOrThrow(propertyName).also { propertyInfo ->
            val kClass = RealmStorageTypeImpl.fromCorePropertyType(propertyInfo.type).kClass
            if (collectionType != propertyInfo.collectionType ||
                realElementType != kClass ||
                nullable != propertyInfo.isNullable
            ) {
                val expected = formatType(collectionType, realElementType, nullable)
                val actual =
                    formatType(propertyInfo.collectionType, kClass, propertyInfo.isNullable)
                throw IllegalArgumentException("Trying to access property '${obj.className}.$propertyName' as type: '$expected' but actual schema type is '$actual'")
            }
        }
    }

    @Suppress("ComplexMethod")
    private fun checkPropertyType(
        obj: RealmObjectReference<out BaseRealmObject>,
        propertyName: String,
        value: Any?
    ): PropertyMetadata {
        return obj.metadata.getOrThrow(propertyName).also { propertyInfo ->
            val collectionType = when (value) {
                is RealmList<*> -> CollectionType.RLM_COLLECTION_TYPE_LIST
                is RealmSet<*> -> CollectionType.RLM_COLLECTION_TYPE_SET
                else -> CollectionType.RLM_COLLECTION_TYPE_NONE
            }
            val realmStorageType = RealmStorageTypeImpl.fromCorePropertyType(propertyInfo.type)
            val kClass = realmStorageType.kClass
            @Suppress("ComplexCondition")
            if (collectionType != propertyInfo.collectionType ||
                // We cannot retrieve the element type info from a list, so will have to rely on lower levels to error out if the types doesn't match
                collectionType == CollectionType.RLM_COLLECTION_TYPE_NONE && (
                    (value == null && !propertyInfo.isNullable) ||
                        (
                            value != null && (
                                (
                                    realmStorageType == RealmStorageType.OBJECT && value !is BaseRealmObject
                                    ) ||
                                    (realmStorageType != RealmStorageType.OBJECT && value!!::class.realmStorageType() != kClass)
                                )
                            )
                    )
            ) {
                val actual =
                    formatType(propertyInfo.collectionType, kClass, propertyInfo.isNullable)
                val received = formatType(
                    collectionType,
                    value?.let { it::class } ?: Nothing::class,
                    value == null
                )
                throw IllegalArgumentException(
                    "Property '${obj.className}.$propertyName' of type '$actual' cannot be assigned with value '$value' of type '$received'"
                )
            }
        }
    }

    private fun formatType(
        collectionType: CollectionType,
        elementType: KClass<*>,
        nullable: Boolean
    ): String {
        val elementTypeString = elementType.toString() + if (nullable) "?" else ""
        return when (collectionType) {
            CollectionType.RLM_COLLECTION_TYPE_NONE -> elementTypeString
            CollectionType.RLM_COLLECTION_TYPE_LIST -> "RealmList<$elementTypeString>"
            CollectionType.RLM_COLLECTION_TYPE_SET -> "RealmSet<$elementTypeString>"
            else -> TODO("Unsupported collection type: $collectionType")
        }
    }

<<<<<<< HEAD
    @Suppress("LongParameterList", "NestedBlockDepth", "LongMethod", "ComplexMethod")
    internal fun assignValuesOnUnmanagedObject(
        target: BaseRealmObject,
        source: BaseRealmObject,
        mediator: Mediator,
        currentDepth: Int,
        maxDepth: Int,
        cache: ManagedToUnmanagedObjectCache
    ) {
        val metadata: ClassMetadata = source.realmObjectReference!!.metadata
        for (property in metadata.properties) {
            val accessor: KMutableProperty1<BaseRealmObject, Any?> = property.acccessor
                ?: sdkError("Typed object should always have an accessor")
            when (property.collectionType) {
                CollectionType.RLM_COLLECTION_TYPE_NONE -> when (property.type) {
                    PropertyType.RLM_PROPERTY_TYPE_OBJECT -> {
                        if (currentDepth == maxDepth) {
                            accessor.set(target, null)
                        } else {
                            val realmObject: BaseRealmObject? = accessor.get(source) as BaseRealmObject?
                            if (realmObject != null) {
                                accessor.set(target, createDetachedCopy(mediator, realmObject, currentDepth + 1, maxDepth, cache))
                            }
                        }
                    }
                    PropertyType.RLM_PROPERTY_TYPE_INT -> {
                        // MutableRealmInt is a special case, since Core treats it as Int
                        // in the schema. So we need to test for our wrapper class here
                        val value = accessor.get(source)
                        if (value is MutableRealmInt) {
                            accessor.set(target, MutableRealmInt.create(value.get()))
                        } else {
                            accessor.set(target, value)
                        }
                    }
                    else -> {
                        accessor.set(target, accessor.get(source))
                    }
                }
                CollectionType.RLM_COLLECTION_TYPE_LIST -> {
                    val elements: List<Any?> = accessor.get(source) as List<Any?>
                    when (property.type) {
                        PropertyType.RLM_PROPERTY_TYPE_INT,
                        PropertyType.RLM_PROPERTY_TYPE_BOOL,
                        PropertyType.RLM_PROPERTY_TYPE_STRING,
                        PropertyType.RLM_PROPERTY_TYPE_BINARY,
                        PropertyType.RLM_PROPERTY_TYPE_FLOAT,
                        PropertyType.RLM_PROPERTY_TYPE_DOUBLE,
                        PropertyType.RLM_PROPERTY_TYPE_TIMESTAMP,
                        PropertyType.RLM_PROPERTY_TYPE_OBJECT_ID,
                        PropertyType.RLM_PROPERTY_TYPE_UUID -> {
                            accessor.set(target, elements.toRealmList())
                        }
                        PropertyType.RLM_PROPERTY_TYPE_OBJECT -> {
                            val list = UnmanagedRealmList<BaseRealmObject>()
                            if (currentDepth < maxDepth) {
                                (elements as List<BaseRealmObject>).forEach { listObject: BaseRealmObject ->
                                    list.add(createDetachedCopy(mediator, listObject, currentDepth + 1, maxDepth, cache))
                                }
                            }
                            accessor.set(target, list)
                        }
                        else -> {
                            throw IllegalStateException("Unknown type: ${property.type}")
                        }
                    }
                }
                CollectionType.RLM_COLLECTION_TYPE_SET -> {
                    val elements: Set<Any?> = accessor.get(source) as Set<Any?>
                    when (property.type) {
                        PropertyType.RLM_PROPERTY_TYPE_INT,
                        PropertyType.RLM_PROPERTY_TYPE_BOOL,
                        PropertyType.RLM_PROPERTY_TYPE_STRING,
                        PropertyType.RLM_PROPERTY_TYPE_BINARY,
                        PropertyType.RLM_PROPERTY_TYPE_FLOAT,
                        PropertyType.RLM_PROPERTY_TYPE_DOUBLE,
                        PropertyType.RLM_PROPERTY_TYPE_TIMESTAMP,
                        PropertyType.RLM_PROPERTY_TYPE_OBJECT_ID,
                        PropertyType.RLM_PROPERTY_TYPE_UUID -> {
                            accessor.set(target, elements.toRealmSet())
                        }
                        PropertyType.RLM_PROPERTY_TYPE_OBJECT -> {
                            val set = UnmanagedRealmSet<BaseRealmObject>()
                            if (currentDepth < maxDepth) {
                                (elements as Set<BaseRealmObject>).forEach { realmObject: BaseRealmObject ->
                                    set.add(createDetachedCopy(mediator, realmObject, currentDepth + 1, maxDepth, cache))
                                }
                            }
                            accessor.set(target, set)
                        }
                        else -> {
                            throw IllegalStateException("Unknown type: ${property.type}")
                        }
                    }
                }
                else -> {
                    TODO("Collection type ${property.collectionType} is not supported.")
                }
            }
=======
    fun dynamicGetLinkingObjects(
        obj: RealmObjectReference<out BaseRealmObject>,
        propertyName: String
    ): RealmResults<out DynamicRealmObject> {
        obj.metadata.getOrThrow(propertyName).let { sourcePropertyMetadata ->
            if (sourcePropertyMetadata.type != PropertyType.RLM_PROPERTY_TYPE_LINKING_OBJECTS) {
                val realmStorageType =
                    RealmStorageTypeImpl.fromCorePropertyType(sourcePropertyMetadata.type)
                val kClass = realmStorageType.kClass
                val actual = formatType(
                    sourcePropertyMetadata.collectionType,
                    kClass,
                    sourcePropertyMetadata.isNullable
                )
                throw IllegalArgumentException("Trying to access property '$propertyName' as an object reference but schema type is '$actual'")
            }

            obj.owner.schemaMetadata.getOrThrow(sourcePropertyMetadata.linkTarget)
                .let { targetClassMetadata ->
                    val targetPropertyMetadata =
                        targetClassMetadata.getOrThrow(sourcePropertyMetadata.linkOriginPropertyName)

                    val objects = RealmInterop.realm_get_backlinks(
                        obj.objectPointer,
                        targetClassMetadata.classKey,
                        targetPropertyMetadata.key
                    )
                    return RealmResultsImpl(
                        obj.owner,
                        objects,
                        targetClassMetadata.classKey,
                        DynamicRealmObject::class,
                        obj.mediator
                    )
                }
>>>>>>> 6a6a017f
        }
    }
}<|MERGE_RESOLUTION|>--- conflicted
+++ resolved
@@ -761,7 +761,6 @@
         }
     }
 
-<<<<<<< HEAD
     @Suppress("LongParameterList", "NestedBlockDepth", "LongMethod", "ComplexMethod")
     internal fun assignValuesOnUnmanagedObject(
         target: BaseRealmObject,
@@ -861,7 +860,9 @@
                     TODO("Collection type ${property.collectionType} is not supported.")
                 }
             }
-=======
+        }
+    }
+
     fun dynamicGetLinkingObjects(
         obj: RealmObjectReference<out BaseRealmObject>,
         propertyName: String
@@ -897,7 +898,6 @@
                         obj.mediator
                     )
                 }
->>>>>>> 6a6a017f
         }
     }
 }