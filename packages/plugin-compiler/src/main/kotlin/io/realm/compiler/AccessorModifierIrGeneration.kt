/*
 * Copyright 2020 Realm Inc.
 *
 * Licensed under the Apache License, Version 2.0 (the "License");
 * you may not use this file except in compliance with the License.
 * You may obtain a copy of the License at
 *
 * http://www.apache.org/licenses/LICENSE-2.0
 *
 * Unless required by applicable law or agreed to in writing, software
 * distributed under the License is distributed on an "AS IS" BASIS,
 * WITHOUT WARRANTIES OR CONDITIONS OF ANY KIND, either express or implied.
 * See the License for the specific language governing permissions and
 * limitations under the License.
 */

package io.realm.compiler

<<<<<<< HEAD
import io.realm.compiler.FqNames.EMBEDDED_OBJECT_INTERFACE
=======
>>>>>>> 618b370f
import io.realm.compiler.FqNames.REALM_INSTANT
import io.realm.compiler.FqNames.REALM_LIST
import io.realm.compiler.FqNames.REALM_OBJECT_HELPER
import io.realm.compiler.FqNames.REALM_OBJECT_INTERFACE
import io.realm.compiler.Names.OBJECT_REFERENCE
import io.realm.compiler.Names.REALM_OBJECT_HELPER_GET_LIST
import io.realm.compiler.Names.REALM_OBJECT_HELPER_GET_OBJECT
import io.realm.compiler.Names.REALM_OBJECT_HELPER_GET_VALUE
import io.realm.compiler.Names.REALM_OBJECT_HELPER_SET_LIST
import io.realm.compiler.Names.REALM_OBJECT_HELPER_SET_OBJECT
import io.realm.compiler.Names.REALM_OBJECT_HELPER_SET_VALUE
import io.realm.compiler.Names.REALM_SYNTHETIC_PROPERTY_PREFIX
import org.jetbrains.kotlin.backend.common.extensions.IrPluginContext
import org.jetbrains.kotlin.ir.IrStatement
import org.jetbrains.kotlin.ir.ObsoleteDescriptorBasedAPI
import org.jetbrains.kotlin.ir.builders.IrBlockBuilder
import org.jetbrains.kotlin.ir.builders.Scope
import org.jetbrains.kotlin.ir.builders.irBlockBody
import org.jetbrains.kotlin.ir.builders.irCall
import org.jetbrains.kotlin.ir.builders.irGet
import org.jetbrains.kotlin.ir.builders.irGetField
import org.jetbrains.kotlin.ir.builders.irGetObject
import org.jetbrains.kotlin.ir.builders.irIfNull
import org.jetbrains.kotlin.ir.builders.irLetS
import org.jetbrains.kotlin.ir.builders.irReturn
import org.jetbrains.kotlin.ir.builders.irString
import org.jetbrains.kotlin.ir.declarations.IrClass
import org.jetbrains.kotlin.ir.declarations.IrDeclarationOrigin
import org.jetbrains.kotlin.ir.declarations.IrProperty
import org.jetbrains.kotlin.ir.declarations.IrSimpleFunction
import org.jetbrains.kotlin.ir.declarations.IrValueParameter
import org.jetbrains.kotlin.ir.expressions.IrCall
import org.jetbrains.kotlin.ir.expressions.IrDeclarationReference
import org.jetbrains.kotlin.ir.expressions.IrStatementOrigin
import org.jetbrains.kotlin.ir.expressions.impl.IrSetFieldImpl
import org.jetbrains.kotlin.ir.types.IrSimpleType
import org.jetbrains.kotlin.ir.types.IrType
import org.jetbrains.kotlin.ir.types.classifierOrFail
import org.jetbrains.kotlin.ir.types.impl.IrTypeBase
import org.jetbrains.kotlin.ir.types.isBoolean
import org.jetbrains.kotlin.ir.types.isByte
import org.jetbrains.kotlin.ir.types.isChar
import org.jetbrains.kotlin.ir.types.isDouble
import org.jetbrains.kotlin.ir.types.isFloat
import org.jetbrains.kotlin.ir.types.isInt
import org.jetbrains.kotlin.ir.types.isLong
import org.jetbrains.kotlin.ir.types.isNullable
import org.jetbrains.kotlin.ir.types.isShort
import org.jetbrains.kotlin.ir.types.isString
import org.jetbrains.kotlin.ir.types.isSubtypeOfClass
import org.jetbrains.kotlin.ir.types.makeNotNull
import org.jetbrains.kotlin.ir.util.dump
import org.jetbrains.kotlin.ir.util.parentAsClass
import org.jetbrains.kotlin.ir.visitors.IrElementTransformerVoid
import org.jetbrains.kotlin.ir.visitors.transformChildrenVoid
import org.jetbrains.kotlin.name.FqName
import org.jetbrains.kotlin.resolve.descriptorUtil.classId
import org.jetbrains.kotlin.resolve.descriptorUtil.fqNameSafe
import org.jetbrains.kotlin.types.KotlinType
import org.jetbrains.kotlin.types.StarProjectionImpl
import org.jetbrains.kotlin.types.isNullable
import org.jetbrains.kotlin.types.typeUtil.supertypes
import kotlin.collections.set

/**
 * Modifies the IR tree to transform getter/setter to call the C-Interop layer to retrieve read the managed values from the Realm
 * It also collect the schema information while processing the class properties.
 */
@OptIn(ObsoleteDescriptorBasedAPI::class)
class AccessorModifierIrGeneration(private val pluginContext: IrPluginContext) {

    private val realmObjectHelper: IrClass = pluginContext.lookupClassOrThrow(REALM_OBJECT_HELPER)
    private val realmListClass: IrClass = pluginContext.lookupClassOrThrow(REALM_LIST)
    private val realmInstantClass: IrClass = pluginContext.lookupClassOrThrow(REALM_INSTANT)

    private val getValue: IrSimpleFunction =
        realmObjectHelper.lookupFunction(REALM_OBJECT_HELPER_GET_VALUE)
    private val setValue: IrSimpleFunction =
        realmObjectHelper.lookupFunction(REALM_OBJECT_HELPER_SET_VALUE)
    private val getObject: IrSimpleFunction =
        realmObjectHelper.lookupFunction(REALM_OBJECT_HELPER_GET_OBJECT)
    private val setObject: IrSimpleFunction =
        realmObjectHelper.lookupFunction(REALM_OBJECT_HELPER_SET_OBJECT)
    private val getList: IrSimpleFunction =
        realmObjectHelper.lookupFunction(REALM_OBJECT_HELPER_GET_LIST)
    private val setList: IrSimpleFunction =
        realmObjectHelper.lookupFunction(REALM_OBJECT_HELPER_SET_LIST)

    // Default conversion functions when there is not an explicit Converter in Converters.kt
    private val anyToRealmValue: IrSimpleFunction =
        pluginContext.referenceFunctions(FqName("io.realm.internal.anyToRealmValue")).first().owner
    private val realmValueToAny: IrSimpleFunction =
        pluginContext.referenceFunctions(FqName("io.realm.internal.realmValueToAny")).first().owner

    // Explicit type converters
    private val byteToLong: IrSimpleFunction =
        pluginContext.referenceFunctions(FqName("io.realm.internal.byteToLong")).first().owner
    private val longToByte: IrSimpleFunction =
        pluginContext.referenceFunctions(FqName("io.realm.internal.longToByte")).first().owner
    private val charToLong: IrSimpleFunction =
        pluginContext.referenceFunctions(FqName("io.realm.internal.charToLong")).first().owner
    private val longToChar: IrSimpleFunction =
        pluginContext.referenceFunctions(FqName("io.realm.internal.longToChar")).first().owner
    private val shortToLong: IrSimpleFunction =
        pluginContext.referenceFunctions(FqName("io.realm.internal.shortToLong")).first().owner
    private val longToShort: IrSimpleFunction =
        pluginContext.referenceFunctions(FqName("io.realm.internal.longToShort")).first().owner
    private val intToLong: IrSimpleFunction =
        pluginContext.referenceFunctions(FqName("io.realm.internal.intToLong")).first().owner
    private val longToInt: IrSimpleFunction =
        pluginContext.referenceFunctions(FqName("io.realm.internal.longToInt")).first().owner
    private val realmValueToRealmInstant: IrSimpleFunction =
        pluginContext.referenceFunctions(FqName("io.realm.internal.realmValueToRealmInstant")).first().owner

    private lateinit var objectReferenceProperty: IrProperty
    private lateinit var objectReferenceType: IrType

    fun modifyPropertiesAndCollectSchema(irClass: IrClass) {
        logInfo("Processing class ${irClass.name}")
        val fields = SchemaCollector.properties.getOrPut(irClass, { mutableMapOf() })

        objectReferenceProperty = irClass.lookupProperty(OBJECT_REFERENCE)
        objectReferenceType = objectReferenceProperty.backingField!!.type

        irClass.transformChildrenVoid(object : IrElementTransformerVoid() {
            @Suppress("LongMethod")
            override fun visitProperty(declaration: IrProperty): IrStatement {
                val name = declaration.name.asString()

                // Don't redefine accessors for internal synthetic properties or process declarations of subclasses
                if (declaration.backingField == null ||
                    name.startsWith(REALM_SYNTHETIC_PROPERTY_PREFIX) ||
                    declaration.parentAsClass != irClass
                ) {
                    return declaration
                }

                val propertyTypeRaw = declaration.backingField!!.type
                val propertyType = propertyTypeRaw.makeNotNull()
                val nullable = propertyTypeRaw.isNullable()
                val excludeProperty =
                    declaration.backingField!!.hasAnnotation(FqNames.IGNORE_ANNOTATION) ||
                        declaration.backingField!!.hasAnnotation(FqNames.TRANSIENT_ANNOTATION)

                when {
                    excludeProperty -> {
                        logInfo("Property named ${declaration.name} ignored")
                    }
                    propertyType.isString() -> {
                        logInfo("String property named ${declaration.name} is nullable $nullable")
                        fields[name] = SchemaProperty(
                            propertyType = PropertyType.RLM_PROPERTY_TYPE_STRING,
                            declaration = declaration,
                            collectionType = CollectionType.NONE
                        )
                        modifyAccessor(
                            declaration,
                            getFunction = getValue,
                            setFunction = setValue
                        )
                    }
                    propertyType.isByte() -> {
                        logInfo("Byte property named ${declaration.name} is nullable $nullable")
                        fields[name] = SchemaProperty(
                            propertyType = PropertyType.RLM_PROPERTY_TYPE_INT,
                            declaration = declaration,
                            collectionType = CollectionType.NONE
                        )
                        modifyAccessor(
                            declaration,
                            getFunction = getValue,
                            toPublic = longToByte,
                            setFunction = setValue,
                            fromPublic = byteToLong
                        )
                    }
                    propertyType.isChar() -> {
                        logInfo("Char property named ${declaration.name} is nullable $nullable")
                        fields[name] = SchemaProperty(
                            propertyType = PropertyType.RLM_PROPERTY_TYPE_INT,
                            declaration = declaration,
                            collectionType = CollectionType.NONE
                        )
                        modifyAccessor(
                            declaration,
                            getFunction = getValue,
                            toPublic = longToChar,
                            setFunction = setValue,
                            fromPublic = charToLong
                        )
                    }
                    propertyType.isShort() -> {
                        logInfo("Short property named ${declaration.name} is nullable $nullable")
                        fields[name] = SchemaProperty(
                            propertyType = PropertyType.RLM_PROPERTY_TYPE_INT,
                            declaration = declaration,
                            collectionType = CollectionType.NONE
                        )
                        modifyAccessor(
                            declaration,
                            getFunction = getValue,
                            toPublic = longToShort,
                            setFunction = setValue,
                            fromPublic = shortToLong
                        )
                    }
                    propertyType.isInt() -> {
                        logInfo("Int property named ${declaration.name} is nullable $nullable")
                        fields[name] = SchemaProperty(
                            propertyType = PropertyType.RLM_PROPERTY_TYPE_INT,
                            declaration = declaration,
                            collectionType = CollectionType.NONE
                        )
                        modifyAccessor(
                            declaration,
                            getFunction = getValue,
                            toPublic = longToInt,
                            setFunction = setValue,
                            fromPublic = intToLong
                        )
                    }
                    propertyType.isLong() -> {
                        logInfo("Long property named ${declaration.name} is nullable $nullable")
                        fields[name] = SchemaProperty(
                            propertyType = PropertyType.RLM_PROPERTY_TYPE_INT,
                            declaration = declaration,
                            collectionType = CollectionType.NONE
                        )
                        modifyAccessor(
                            declaration,
                            getFunction = getValue,
                            setFunction = setValue
                        )
                    }
                    propertyType.isBoolean() -> {
                        logInfo("Boolean property named ${declaration.name} is nullable $nullable")
                        fields[name] = SchemaProperty(
                            propertyType = PropertyType.RLM_PROPERTY_TYPE_BOOL,
                            declaration = declaration,
                            collectionType = CollectionType.NONE
                        )
                        modifyAccessor(
                            declaration,
                            getFunction = getValue,
                            setFunction = setValue
                        )
                    }
                    propertyType.isFloat() -> {
                        logInfo("Float property named ${declaration.name} is nullable $nullable")
                        fields[name] = SchemaProperty(
                            propertyType = PropertyType.RLM_PROPERTY_TYPE_FLOAT,
                            declaration = declaration,
                            collectionType = CollectionType.NONE
                        )
                        modifyAccessor(
                            declaration,
                            getFunction = getValue,
                            setFunction = setValue
                        )
                    }
                    propertyType.isDouble() -> {
                        logInfo("Double property named ${declaration.name} is nullable $nullable")
                        fields[name] = SchemaProperty(
                            propertyType = PropertyType.RLM_PROPERTY_TYPE_DOUBLE,
                            declaration = declaration,
                            collectionType = CollectionType.NONE
                        )
                        modifyAccessor(
                            declaration,
                            getFunction = getValue,
                            setFunction = setValue
                        )
                    }
                    propertyType.isRealmInstant() -> {
                        logInfo("RealmInstant property named ${declaration.name} is nullable $nullable")
                        fields[name] = SchemaProperty(
                            propertyType = PropertyType.RLM_PROPERTY_TYPE_TIMESTAMP,
                            declaration = declaration,
                            collectionType = CollectionType.NONE
                        )
                        modifyAccessor(
                            declaration,
                            getFunction = getValue,
                            fromRealmValue = realmValueToRealmInstant,
                            setFunction = setValue
                        )
                    }
                    propertyType.isRealmList() -> {
                        logInfo("RealmList property named ${declaration.name} is nullable $nullable")
                        processListField(fields, name, declaration)
                    }
                    propertyType.isSubtypeOfClass(pluginContext.referenceClass(EMBEDDED_OBJECT_INTERFACE)!!) -> {
                        logInfo("Object property named ${declaration.name} is nullable $nullable and embedded")
                        fields[name] = SchemaProperty(
                            propertyType = PropertyType.RLM_PROPERTY_TYPE_OBJECT,
                            declaration = declaration,
                            collectionType = CollectionType.NONE
                        )
                        // Current getObject/setObject has it's own public->storagetype->realmvalue
                        // conversion so bypass any converters in accessors
                        modifyAccessor(
                            declaration,
                            getFunction = getObject,
                            fromRealmValue = null,
                            toPublic = null,
                            setFunction = setObject,
                            fromPublic = null,
                            toRealmValue = null
                        )
                    }
                    propertyType.isSubtypeOfClass(pluginContext.referenceClass(REALM_OBJECT_INTERFACE)!!) -> {
                        logInfo("Object property named ${declaration.name} is nullable $nullable")
                        fields[name] = SchemaProperty(
                            propertyType = PropertyType.RLM_PROPERTY_TYPE_OBJECT,
                            declaration = declaration,
                            collectionType = CollectionType.NONE
                        )
                        // Current getObject/setObject has it's own public->storagetype->realmvalue
                        // conversion so bypass any converters in accessors
                        modifyAccessor(
                            declaration,
                            getFunction = getObject,
                            fromRealmValue = null,
                            toPublic = null,
                            setFunction = setObject,
                            fromPublic = null,
                            toRealmValue = null
                        )
                    }
                    else -> {
                        logInfo("Type not processed: ${declaration.dump()}")
                    }
                }

                return super.visitProperty(declaration)
            }
        })
    }

    private fun processListField(
        fields: MutableMap<String, SchemaProperty>,
        name: String,
        declaration: IrProperty
    ) {
        val type = declaration.symbol.descriptor.type
        if (type.arguments[0] is StarProjectionImpl) {
            logError(
                "Error in field ${declaration.name} - RealmLists cannot use a '*' projection.",
                declaration.locationOf()
            )
            return
        }
        val listGenericType = type.arguments[0].type
        val coreGenericTypes = getListGenericCoreType(declaration)

        // Only process field if we got valid generics
        if (coreGenericTypes != null) {
            val genericPropertyType = getPropertyTypeFromKotlinType(listGenericType)

            // Only process
            if (genericPropertyType != null) {
                fields[name] = SchemaProperty(
                    propertyType = genericPropertyType,
                    declaration = declaration,
                    collectionType = CollectionType.LIST,
                    coreGenericTypes = listOf(coreGenericTypes)
                )
                // TODO OPTIMIZE consider synthetic property generation for lists to cache
                //  reference instead of emitting a new list every time - also for links
                //  see e.g.
                //  if (isManaged()) {
                //      if (io_realm_kotlin_synthetic$myList == null) {
                //          io_realm_kotlin_synthetic$myList = RealmObjectHelper.getList(this, "myList")
                //      }
                //      return io_realm_kotlin_synthetic$myList
                //  } else {
                //      return backing_field
                //  }

                // getList/setList gets/sets raw lists soi bypass any converters in accessors
                modifyAccessor(
                    property = declaration,
                    getFunction = getList,
                    fromRealmValue = null,
                    toPublic = null,
                    setFunction = setList,
                    fromPublic = null,
                    toRealmValue = null,
                    collectionType = CollectionType.LIST
                )
            }
        }
    }

    @Suppress("LongParameterList", "LongMethod", "ComplexMethod")
    private fun modifyAccessor(
        property: IrProperty,
        getFunction: IrSimpleFunction,
        fromRealmValue: IrSimpleFunction? = realmValueToAny,
        toPublic: IrSimpleFunction? = null,
        setFunction: IrSimpleFunction? = null,
        fromPublic: IrSimpleFunction? = null,
        toRealmValue: IrSimpleFunction? = anyToRealmValue,
        collectionType: CollectionType = CollectionType.NONE
    ) {
        val backingField = property.backingField!!
        val type = when (collectionType) {
            CollectionType.NONE -> backingField.type
            CollectionType.LIST -> ((backingField.type as IrSimpleType).arguments[0] as IrTypeBase).type
            else -> error("Collection type '$collectionType' not supported.")
        }
        val getter = property.getter
        val setter = property.setter
        getter?.apply {
            /**
             * Transform the getter to whether access the managed object or the backing field
             * ```
             * get() {
             *      return this.`io_realm_kotlin_objectReference`?.let { it ->
             *         toPublic(fromRealmValue(it.getValue("propertyName"))
             *      } ?: backingField
             * }
             * ```
             */

            origin = IrDeclarationOrigin.DEFINED

            body = IrBlockBuilder(
                pluginContext,
                Scope(getter.symbol),
                startOffset = body!!.startOffset,
                endOffset = body!!.endOffset,
            ).irBlockBody {
                val receiver: IrValueParameter = getter.dispatchReceiverParameter!!

                +irReturn(
                    irLetS(
                        value = irCall(
                            objectReferenceProperty.getter!!,
                            origin = IrStatementOrigin.GET_PROPERTY
                        ).also {
                            it.dispatchReceiver = irGet(receiver)
                        },
                        nameHint = "objectReference",
                        irType = objectReferenceType,
                    ) { valueSymbol ->
                        val managedObjectGetValueCall: IrCall =
                            irCall(
                                callee = getFunction,
                                origin = IrStatementOrigin.GET_PROPERTY
                            ).also {
                                it.dispatchReceiver = irGetObject(realmObjectHelper.symbol)
                            }.apply {
                                if (typeArgumentsCount > 0) {
                                    putTypeArgument(0, type)
                                }
                                putValueArgument(0, irGet(objectReferenceType, valueSymbol))
                                putValueArgument(1, irString(property.name.identifier))
                            }
                        val storageValue = fromRealmValue?.let {
                            irCall(callee = it).apply {
                                putValueArgument(0, managedObjectGetValueCall)
                            }
                        } ?: managedObjectGetValueCall
                        val publicValue = toPublic ?.let {
                            irCall(callee = toPublic).apply {
                                putValueArgument(0, storageValue)
                            }
                        } ?: storageValue
                        irIfNull(
                            type = getter.returnType,
                            subject = irGet(objectReferenceType, valueSymbol),
                            // Unmanaged object, return backing field
                            thenPart = irGetField(irGet(receiver), backingField),
                            // Managed object, return realm value
                            elsePart = publicValue
                        )
                    }
                )
            }
        }

        // Setter function is null when working with immutable properties
        if (setFunction != null) {
            setter?.apply {
                /**
                 * Transform the setter to whether access the managed object or the backing field
                 * ```
                 * set(value) {
                 *      this.`io_realm_kotlin_objectReference`?.let {
                 *          it.setValue("propertyName", toRealmValue(fromPublic(value)))
                 *      } ?: run { backingField = value }
                 * }
                 * ```
                 */

                origin = IrDeclarationOrigin.DEFINED

                body = IrBlockBuilder(
                    pluginContext,
                    Scope(setter.symbol),
                    startOffset = body!!.startOffset,
                    endOffset = body!!.endOffset,
                ).irBlockBody {
                    val receiver: IrValueParameter = setter.dispatchReceiverParameter!!

                    +irLetS(
                        value = irCall(
                            objectReferenceProperty.getter!!,
                            origin = IrStatementOrigin.GET_PROPERTY
                        ).also {
                            it.dispatchReceiver = irGet(receiver)
                        },
                        nameHint = "objectReference",
                        irType = objectReferenceType,
                    ) { valueSymbol ->
                        val storageValue: IrDeclarationReference = fromPublic?.let {
                            irCall(callee = it).apply {
                                putValueArgument(0, irGet(setter.valueParameters.first()))
                            }
                        } ?: irGet(setter.valueParameters.first())
                        val realmValue: IrDeclarationReference = toRealmValue ?.let {
                            irCall(callee = it).apply {
                                putValueArgument(0, storageValue)
                            }
                        } ?: storageValue
                        val cinteropCall = irCall(
                            callee = setFunction,
                            origin = IrStatementOrigin.GET_PROPERTY
                        ).also {
                            it.dispatchReceiver = irGetObject(realmObjectHelper.symbol)
                        }.apply {
                            if (typeArgumentsCount > 0) {
                                putTypeArgument(0, type)
                            }
                            putValueArgument(0, irGet(objectReferenceType, valueSymbol))
                            putValueArgument(1, irString(property.name.identifier))
                            putValueArgument(2, realmValue)
                        }

                        irIfNull(
                            type = pluginContext.irBuiltIns.unitType,
                            subject = irGet(objectReferenceType, valueSymbol),
                            // Unmanaged object, set the backing field
                            thenPart = IrSetFieldImpl(
                                startOffset = startOffset,
                                endOffset = endOffset,
                                symbol = backingField.symbol,
                                receiver = irGet(receiver),
                                value = irGet(setter.valueParameters.first()),
                                type = context.irBuiltIns.unitType
                            ),
                            // Managed object, return realm value
                            elsePart = cinteropCall
                        )
                    }
                }
            }
        }
    }

    private fun IrType.isRealmList(): Boolean {
        val propertyClassId = this.classifierOrFail.descriptor.classId
        val realmListClassId = realmListClass.descriptor.classId
        return propertyClassId == realmListClassId
    }

    private fun IrType.isRealmInstant(): Boolean {
        val propertyClassId = this.classifierOrFail.descriptor.classId
        val realmInstantClassId = realmInstantClass.descriptor.classId
        return propertyClassId == realmInstantClassId
    }

    @Suppress("ReturnCount")
    private fun getListGenericCoreType(declaration: IrProperty): CoreType? {
        // Check first if the generic is a subclass of RealmObject
        val descriptorType = declaration.symbol.descriptor.type
        val listGenericType = descriptorType.arguments[0].type
        if (inheritsFromRealmObject(listGenericType.constructor.supertypes)) {
            // Nullable objects are not supported
            if (listGenericType.isNullable()) {
                logError(
                    "Error in field ${declaration.name} - RealmLists can only contain non-nullable RealmObjects.",
                    declaration.locationOf()
                )
            }
            return CoreType(
                propertyType = PropertyType.RLM_PROPERTY_TYPE_OBJECT,
                nullable = false
            )
        }

        // If not a RealmObject, check whether the list itself is nullable - if so, throw error
        if (descriptorType.isNullable()) {
            logError(
                "Error in field ${declaration.name} - a RealmList field cannot be marked as nullable.",
                declaration.locationOf()
            )
            return null
        }

        // Otherwise just return the matching core type present in the declaration
        val genericPropertyType = getPropertyTypeFromKotlinType(listGenericType)
        return if (genericPropertyType != null) {
            CoreType(
                propertyType = genericPropertyType,
                nullable = listGenericType.isNullable()
            )
        } else {
            logError("Unsupported type for lists: '$listGenericType'", declaration.locationOf())
            null
        }
    }

    // TODO do the lookup only once
    private fun getPropertyTypeFromKotlinType(type: KotlinType): PropertyType? {
        return type.constructor.declarationDescriptor
            ?.name
            ?.let { identifier ->
                when (identifier.toString()) {
                    "Byte" -> PropertyType.RLM_PROPERTY_TYPE_INT
                    "Char" -> PropertyType.RLM_PROPERTY_TYPE_INT
                    "Short" -> PropertyType.RLM_PROPERTY_TYPE_INT
                    "Int" -> PropertyType.RLM_PROPERTY_TYPE_INT
                    "Long" -> PropertyType.RLM_PROPERTY_TYPE_INT
                    "Boolean" -> PropertyType.RLM_PROPERTY_TYPE_BOOL
                    "Float" -> PropertyType.RLM_PROPERTY_TYPE_FLOAT
                    "Double" -> PropertyType.RLM_PROPERTY_TYPE_DOUBLE
                    "String" -> PropertyType.RLM_PROPERTY_TYPE_STRING
                    "RealmInstant" -> PropertyType.RLM_PROPERTY_TYPE_TIMESTAMP
                    else ->
                        if (inheritsFromRealmObject(type.supertypes())) {
                            PropertyType.RLM_PROPERTY_TYPE_OBJECT
                        } else {
                            null
                        }
                }
            }
    }

    private fun inheritsFromRealmObject(supertypes: Collection<KotlinType>): Boolean =
        supertypes.any {
            it.constructor.declarationDescriptor?.fqNameSafe == REALM_OBJECT_INTERFACE
        }
}<|MERGE_RESOLUTION|>--- conflicted
+++ resolved
@@ -16,10 +16,6 @@
 
 package io.realm.compiler
 
-<<<<<<< HEAD
-import io.realm.compiler.FqNames.EMBEDDED_OBJECT_INTERFACE
-=======
->>>>>>> 618b370f
 import io.realm.compiler.FqNames.REALM_INSTANT
 import io.realm.compiler.FqNames.REALM_LIST
 import io.realm.compiler.FqNames.REALM_OBJECT_HELPER
@@ -318,17 +314,7 @@
                             declaration = declaration,
                             collectionType = CollectionType.NONE
                         )
-                        // Current getObject/setObject has it's own public->storagetype->realmvalue
-                        // conversion so bypass any converters in accessors
-                        modifyAccessor(
-                            declaration,
-                            getFunction = getObject,
-                            fromRealmValue = null,
-                            toPublic = null,
-                            setFunction = setObject,
-                            fromPublic = null,
-                            toRealmValue = null
-                        )
+                        modifyAccessor(declaration, getObject, setObject)
                     }
                     propertyType.isSubtypeOfClass(pluginContext.referenceClass(REALM_OBJECT_INTERFACE)!!) -> {
                         logInfo("Object property named ${declaration.name} is nullable $nullable")
