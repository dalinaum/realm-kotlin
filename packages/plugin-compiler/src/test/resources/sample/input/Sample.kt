/*
 * Copyright 2020 Realm Inc.
 *
 * Licensed under the Apache License, Version 2.0 (the "License");
 * you may not use this file except in compliance with the License.
 * You may obtain a copy of the License at
 *
 * http://www.apache.org/licenses/LICENSE-2.0
 *
 * Unless required by applicable law or agreed to in writing, software
 * distributed under the License is distributed on an "AS IS" BASIS,
 * WITHOUT WARRANTIES OR CONDITIONS OF ANY KIND, either express or implied.
 * See the License for the specific language governing permissions and
 * limitations under the License.
 */

package sample.input

import io.realm.kotlin.ext.realmListOf
import io.realm.kotlin.types.EmbeddedRealmObject
import io.realm.kotlin.types.ObjectId
import io.realm.kotlin.types.RealmInstant
import io.realm.kotlin.types.RealmList
import io.realm.kotlin.types.RealmObject
import io.realm.kotlin.types.annotations.Ignore
import io.realm.kotlin.types.annotations.Index
import io.realm.kotlin.types.annotations.PrimaryKey
<<<<<<< HEAD
import io.realm.kotlin.ext.realmListOf
import io.realm.kotlin.types.RealmUUID
=======
>>>>>>> 4d47a7e6
import java.util.*

class Sample : RealmObject {

    @PrimaryKey
    var id: Long = Random().nextLong()

    @Ignore
    var ignoredString: String = ""

    @Transient
    var transientString: String = ""

    // Primitive types
    @Index
    var stringField: String? = "Realm"
    var byteField: Byte? = 0xA
    var charField: Char? = 'a'
    var shortField: Short? = 17
    @Index
    var intField: Int? = 42
    var longField: Long? = 256
    var booleanField: Boolean? = true
    var floatField: Float? = 3.14f
    var doubleField: Double? = 1.19840122
    var timestampField: RealmInstant? = RealmInstant.from(0,0)
    var objectIdField: ObjectId? = ObjectId.create()
<<<<<<< HEAD
    var uuidField: RealmUUID? = RealmUUID.random()
=======
    var byteArrayField: ByteArray? = null
>>>>>>> 4d47a7e6
    var child: Child? = null

    // List types
    var stringListField: RealmList<String> = realmListOf()
    var byteListField: RealmList<Byte> = realmListOf()
    var charListField: RealmList<Char> = realmListOf()
    var shortListField: RealmList<Short> = realmListOf()
    var intListField: RealmList<Int> = realmListOf()
    var longListField: RealmList<Long> = realmListOf()
    var booleanListField: RealmList<Boolean> = realmListOf()
    var floatListField: RealmList<Float> = realmListOf()
    var doubleListField: RealmList<Double> = realmListOf()
    var timestampListField: RealmList<RealmInstant> = realmListOf()
    var objectIdListField: RealmList<ObjectId> = realmListOf()
<<<<<<< HEAD
    var uuidListField: RealmList<RealmUUID> = realmListOf()
=======
    var binaryListField: RealmList<ByteArray> = realmListOf()
>>>>>>> 4d47a7e6
    var objectListField: RealmList<Sample> = realmListOf()
    var embeddedRealmObjectListField: RealmList<EmbeddedChild> = realmListOf()

    // Nullable list types - RealmList<RealmObject?> is not supported
    var nullableStringListField: RealmList<String?> = realmListOf()
    var nullableByteListField: RealmList<Byte?> = realmListOf()
    var nullableCharListField: RealmList<Char?> = realmListOf()
    var nullableShortListField: RealmList<Short?> = realmListOf()
    var nullableIntListField: RealmList<Int?> = realmListOf()
    var nullableLongListField: RealmList<Long?> = realmListOf()
    var nullableBooleanListField: RealmList<Boolean?> = realmListOf()
    var nullableFloatListField: RealmList<Float?> = realmListOf()
    var nullableDoubleListField: RealmList<Double?> = realmListOf()
    var nullableTimestampListField: RealmList<RealmInstant?> = realmListOf()
    var nullableObjectIdListField: RealmList<ObjectId?> = realmListOf()
<<<<<<< HEAD
    var nullableUUIDListField: RealmList<RealmUUID?> = realmListOf()
=======
    var nullableBinaryListField: RealmList<ByteArray?> = realmListOf()
>>>>>>> 4d47a7e6

    fun dumpSchema(): String = "${Sample.`io_realm_kotlin_schema`()}"
}

class Child : RealmObject {
    var name: String? = "Child-default"
}

class EmbeddedParent: RealmObject {
    var child: EmbeddedChild? = null
}

class EmbeddedChild: EmbeddedRealmObject {
    var name: String? = "Embedded-child"
}<|MERGE_RESOLUTION|>--- conflicted
+++ resolved
@@ -25,11 +25,8 @@
 import io.realm.kotlin.types.annotations.Ignore
 import io.realm.kotlin.types.annotations.Index
 import io.realm.kotlin.types.annotations.PrimaryKey
-<<<<<<< HEAD
 import io.realm.kotlin.ext.realmListOf
 import io.realm.kotlin.types.RealmUUID
-=======
->>>>>>> 4d47a7e6
 import java.util.*
 
 class Sample : RealmObject {
@@ -57,11 +54,8 @@
     var doubleField: Double? = 1.19840122
     var timestampField: RealmInstant? = RealmInstant.from(0,0)
     var objectIdField: ObjectId? = ObjectId.create()
-<<<<<<< HEAD
     var uuidField: RealmUUID? = RealmUUID.random()
-=======
     var byteArrayField: ByteArray? = null
->>>>>>> 4d47a7e6
     var child: Child? = null
 
     // List types
@@ -76,11 +70,8 @@
     var doubleListField: RealmList<Double> = realmListOf()
     var timestampListField: RealmList<RealmInstant> = realmListOf()
     var objectIdListField: RealmList<ObjectId> = realmListOf()
-<<<<<<< HEAD
     var uuidListField: RealmList<RealmUUID> = realmListOf()
-=======
     var binaryListField: RealmList<ByteArray> = realmListOf()
->>>>>>> 4d47a7e6
     var objectListField: RealmList<Sample> = realmListOf()
     var embeddedRealmObjectListField: RealmList<EmbeddedChild> = realmListOf()
 
@@ -96,11 +87,8 @@
     var nullableDoubleListField: RealmList<Double?> = realmListOf()
     var nullableTimestampListField: RealmList<RealmInstant?> = realmListOf()
     var nullableObjectIdListField: RealmList<ObjectId?> = realmListOf()
-<<<<<<< HEAD
     var nullableUUIDListField: RealmList<RealmUUID?> = realmListOf()
-=======
     var nullableBinaryListField: RealmList<ByteArray?> = realmListOf()
->>>>>>> 4d47a7e6
 
     fun dumpSchema(): String = "${Sample.`io_realm_kotlin_schema`()}"
 }
