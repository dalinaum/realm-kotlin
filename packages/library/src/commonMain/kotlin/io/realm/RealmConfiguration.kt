/*
 * Copyright 2020 Realm Inc.
 *
 * Licensed under the Apache License, Version 2.0 (the "License");
 * you may not use this file except in compliance with the License.
 * You may obtain a copy of the License at
 *
 * http://www.apache.org/licenses/LICENSE-2.0
 *
 * Unless required by applicable law or agreed to in writing, software
 * distributed under the License is distributed on an "AS IS" BASIS,
 * WITHOUT WARRANTIES OR CONDITIONS OF ANY KIND, either express or implied.
 * See the License for the specific language governing permissions and
 * limitations under the License.
 */

package io.realm

import io.realm.internal.Mediator
import io.realm.internal.PlatformHelper
import io.realm.internal.REPLACED_BY_IR
import io.realm.internal.RealmObjectCompanion
import io.realm.internal.RealmObjectInternal
import io.realm.interop.NativePointer
import io.realm.interop.RealmInterop
import io.realm.interop.SchemaMode
import io.realm.log.LogLevel
import io.realm.log.RealmLogger
import kotlinx.coroutines.CoroutineDispatcher
import kotlin.reflect.KClass

/**
 * Configuration for log events created by a Realm instance.
 */
public data class LogConfiguration(
    /**
     * The [LogLevel] for which all log events of equal or higher priority will be reported.
     */
    public val level: LogLevel,

    /**
     * Any loggers to install. They will receive all log events with a priority equal to or higher than
     * the value defined in [LogConfiguration.level].
     */
    public val loggers: List<RealmLogger>
)

public class RealmConfiguration private constructor(
    companionMap: Map<KClass<out RealmObject>, RealmObjectCompanion>,
    path: String?,
    name: String,
    schema: Set<KClass<out RealmObject>>,
    logConfig: LogConfiguration,
    maxNumberOfActiveVersions: Long
) {
    // Public properties making up the RealmConfiguration
    // TODO Add KDoc for all of these
    public val path: String
    public val name: String
    public val schema: Set<KClass<out RealmObject>>
    public val log: LogConfiguration
    public val maxNumberOfActiveVersions: Long

    // Internal properties used by other Realm components, but does not make sense for the end user to know about
    internal var mapOfKClassWithCompanion: Map<KClass<out RealmObject>, RealmObjectCompanion>
    internal val nativeConfig: NativePointer = RealmInterop.realm_config_new()
    internal lateinit var mediator: Mediator

    init {
        this.path = if (path == null || path.isEmpty()) {
            val directory = PlatformHelper.appFilesDirectory()
            // FIXME Proper platform agnostic file separator: File.separator is not available for Kotlin/Native
            //  https://github.com/realm/realm-kotlin/issues/75
            "$directory/$name"
        } else path
        this.name = name // FIXME Should read name from end of path
        this.schema = schema
        this.mapOfKClassWithCompanion = companionMap
        this.log = logConfig
        this.maxNumberOfActiveVersions = maxNumberOfActiveVersions

        RealmInterop.realm_config_set_path(nativeConfig, this.path)
        RealmInterop.realm_config_set_schema_mode(
            nativeConfig,
            SchemaMode.RLM_SCHEMA_MODE_AUTOMATIC
        )
        RealmInterop.realm_config_set_schema_version(nativeConfig, version = 0) // TODO expose version when handling migration modes
        val schema = RealmInterop.realm_schema_new(mapOfKClassWithCompanion.values.map { it.`$realm$schema`() })
        RealmInterop.realm_config_set_schema(nativeConfig, schema)
        RealmInterop.realm_config_set_max_number_of_active_versions(nativeConfig, maxNumberOfActiveVersions)

        mediator = object : Mediator {
            override fun createInstanceOf(clazz: KClass<*>): RealmObjectInternal = (
                mapOfKClassWithCompanion[clazz]?.`$realm$newInstance`()
                    ?: error("$clazz not part of this configuration schema")
                ) as RealmObjectInternal

            override fun companionOf(clazz: KClass<out RealmObject>): RealmObjectCompanion = mapOfKClassWithCompanion[clazz]
                ?: error("$clazz not part of this configuration schema")
        }
    }

    /**
     * Short-hand for creating common variants of RealmConfigurations.
     *
     * @param path full path to the Realm file. If set, [RealmConfiguration.name] is ignored.
     * @param name name of the Realm file being created if no [RealmConfiguration.path] is configured. Realm files are
     *             placed in the default location for the platform. On Android this is in `getFilesDir()`
     * @param schema set of classes that make up the schema for the Realm. Identified by their class literal `T::class`.
     */
    // This constructor is never used at runtime, all calls to it are being rewired by the Realm Compiler Plugin to call
    // the internal secondary constructor with all schema classes mapped to their RealmCompanion.
    public constructor(path: String? = null, name: String = Realm.DEFAULT_FILE_NAME, schema: Set<KClass<out RealmObject>>) :
        this(path, name, mapOf()) // REPLACED_BY_IR()

    // Called by the compiler plugin, with a populated companion map
    internal constructor(path: String? = null, name: String = Realm.DEFAULT_FILE_NAME, schema: Map<KClass<out RealmObject>, RealmObjectCompanion>) :
        this(
            schema,
            path,
            name,
            schema.keys,
            LogConfiguration(LogLevel.WARN, listOf(PlatformHelper.createDefaultSystemLogger(Realm.DEFAULT_LOG_TAG))),
            Long.MAX_VALUE
        )

    /**
     * Used to create a [RealmConfiguration]. For common use cases, a [RealmConfiguration] can be created directly
     * using the [RealmConfiguration] constructor.
     */
    class Builder(
        var path: String? = null, // Full path for Realm (directory + name)
        var name: String = Realm.DEFAULT_FILE_NAME, // Optional Realm name (default is 'default')
        var schema: Set<KClass<out RealmObject>> = setOf()
    ) {

        private var logLevel: LogLevel = LogLevel.WARN
        private var removeSystemLogger: Boolean = false
        private var userLoggers: List<RealmLogger> = listOf()
        private var maxNumberOfActiveVersions: Long = Long.MAX_VALUE

        fun path(path: String) = apply { this.path = path }
        fun name(name: String) = apply { this.name = name }
        fun schema(classes: Set<KClass<out RealmObject>>) = apply { this.schema = classes }
        fun schema(vararg classes: KClass<out RealmObject>) = apply { this.schema = setOf(*classes) }

        /**
         * Sets the maximum number of live versions in the Realm file before an [IllegalStateException] is thrown when
         * attempting to write more data.
         *
         * Realm is capable of concurrently handling many different versions of Realm objects, this can e.g. happen if
         * a flow is slow to process data from the database while a fast writer is putting data into the Realm.
         *
         * Under normal circumstances this is not a problem, but if the number of active versions grow too large, it
         * will have a negative effect on the file size on disk. Setting this parameters can therefore be used to
         * prevent uses of Realm that can result in very large file sizes.
         *
         * @param number the maximum number of active versions before an exception is thrown.
         * @see [FAQ](https://realm.io/docs/java/latest/.faq-large-realm-file-size)
         */
        fun maxNumberOfActiveVersions(maxVersions: Long = 8) = apply {
            if (maxVersions < 1) {
                throw IllegalArgumentException("Only positive numbers above 0 are allowed. Yours was: $maxVersions")
            }
            this.maxNumberOfActiveVersions = maxVersions
        }

        /**
         * Configure how Realm will report log events.
         *
         * @param level all events at this level or higher will be reported.
         * @param customLoggers any custom loggers to send log events to. A default system logger is
         * installed by default that will redirect to the common logging framework on the platform, i.e.
         * LogCat on Android and NSLog on iOS.
         */
        fun log(level: LogLevel = LogLevel.WARN, customLoggers: List<RealmLogger> = emptyList()) = apply {
            this.logLevel = level
            this.userLoggers = customLoggers
        }

        /**
         * TODO Evaluate if this should be part of the public API. For now keep it internal.
         *
         * Removes the default system logger from being installed. If no custom loggers have
         * been configured, no log events will be reported, regardless of the configured
         * log level.
         *
         * @see [RealmConfiguration.Builder.log]
         */
        internal fun removeSystemLogger() = apply { this.removeSystemLogger = true }

        fun build(): RealmConfiguration {
            REPLACED_BY_IR()
        }

        // Called from the compiler plugin
        internal fun build(companionMap: Map<KClass<out RealmObject>, RealmObjectCompanion>): RealmConfiguration {
            val allLoggers = mutableListOf<RealmLogger>()
            if (!removeSystemLogger) {
                allLoggers.add(PlatformHelper.createDefaultSystemLogger(Realm.DEFAULT_LOG_TAG))
            }
            allLoggers.addAll(userLoggers)
            return RealmConfiguration(
                companionMap,
                path,
                name,
                schema,
                LogConfiguration(logLevel, allLoggers),
                maxNumberOfActiveVersions
            )
        }
    }

    /**
     * Write dispatcher for background writes.
     *
     * Current implementation differs on platforms:
     * - *_Android_* Set's up a background looper thread and executes tasks through it's associated
     *   handler.
<<<<<<< HEAD
     * - *_iOS_* Initializes a run loop on the current thread (currently called when the Realm is
     *   opened) and executes tasks on that.
     */
    // FIXME
    //  - Where should the injection point of the dispatcher be? Could be in the configuration,
    //  but might be beneficial to postpone until actually opening the realm.
    //  - Don't know how to enforce that it has to be backed by a single thread
    //  - What is the granularity of this: One per Realm, Configuration or underlying shared realm?
    internal fun writeDispatcher(id: String): CoroutineDispatcher = io.realm.internal.singleThreadDispatcher(id)
=======
     * - *_iOS_* Creates a new single threaded context with
     * kotlinx.coroutines.newSingleThreadContext.
     */
    // FIXME
    //  - Add injection point in the configuration
    //  - Don't know how to enforce that it has to be backed by a single thread
    internal fun writeDispatcher(id: String): CoroutineDispatcher = io.realm.internal.defaultWriteDispatcher(id)
>>>>>>> 24ea6867
}<|MERGE_RESOLUTION|>--- conflicted
+++ resolved
@@ -217,23 +217,11 @@
      * Current implementation differs on platforms:
      * - *_Android_* Set's up a background looper thread and executes tasks through it's associated
      *   handler.
-<<<<<<< HEAD
-     * - *_iOS_* Initializes a run loop on the current thread (currently called when the Realm is
-     *   opened) and executes tasks on that.
-     */
-    // FIXME
-    //  - Where should the injection point of the dispatcher be? Could be in the configuration,
-    //  but might be beneficial to postpone until actually opening the realm.
-    //  - Don't know how to enforce that it has to be backed by a single thread
-    //  - What is the granularity of this: One per Realm, Configuration or underlying shared realm?
-    internal fun writeDispatcher(id: String): CoroutineDispatcher = io.realm.internal.singleThreadDispatcher(id)
-=======
      * - *_iOS_* Creates a new single threaded context with
      * kotlinx.coroutines.newSingleThreadContext.
      */
     // FIXME
     //  - Add injection point in the configuration
     //  - Don't know how to enforce that it has to be backed by a single thread
-    internal fun writeDispatcher(id: String): CoroutineDispatcher = io.realm.internal.defaultWriteDispatcher(id)
->>>>>>> 24ea6867
+    internal fun writeDispatcher(id: String): CoroutineDispatcher = io.realm.internal.singleThreadDispatcher(id)
 }