/*
 * Copyright 2021 Realm Inc.
 *
 * Licensed under the Apache License, Version 2.0 (the "License");
 * you may not use this file except in compliance with the License.
 * You may obtain a copy of the License at
 *
 * http://www.apache.org/licenses/LICENSE-2.0
 *
 * Unless required by applicable law or agreed to in writing, software
 * distributed under the License is distributed on an "AS IS" BASIS,
 * WITHOUT WARRANTIES OR CONDITIONS OF ANY KIND, either express or implied.
 * See the License for the specific language governing permissions and
 * limitations under the License.
 */
package io.realm

import io.realm.internal.RealmObjectInternal
import io.realm.internal.thaw
<<<<<<< HEAD
import io.realm.internal.unmanage
=======
import io.realm.interop.NativePointer
>>>>>>> f105d386
import io.realm.interop.RealmInterop
import kotlinx.coroutines.CoroutineDispatcher
import kotlinx.coroutines.flow.Flow
import kotlin.reflect.KClass

/**
 * This class represents the writeable state of a Realm file. The only way to modify data in a Realm is through
 * instances of this class. These are provided and managed automatically through either [Realm.write] or
 * [Realm.writeBlocking].
 */
class MutableRealm : BaseRealm {

    // TODO Also visible as a companion method to allow for `RealmObject.delete()`, but this
    //  has drawbacks. See https://github.com/realm/realm-kotlin/issues/181
    internal companion object {
        internal fun <T : RealmObject> delete(obj: T) {
            val internalObject = obj as RealmObjectInternal
            checkObjectValid(internalObject)
            internalObject.`$realm$ObjectPointer`?.let { RealmInterop.realm_object_delete(it) }
        }

        private fun checkObjectValid(obj: RealmObjectInternal) {
            if (!obj.isValid()) {
                throw IllegalArgumentException("Cannot perform this operation on an invalid/deleted object")
            }
        }
    }

    /**
     * Create a MutableRealm which lifecycle must be managed by its own, i.e. any modifications
     * done inside the MutableRealm is not immediately reflected in the `parentRealm`.
     *
     * The core scheduler used to deliver notifications are:
     * - Android: The default Android scheduler, which delivers notifications on the looper of
     * the current thread.
     * - Native: Either a scheduler dispatching to the supplied dispatcher or the default Darwin
     * scheduler, that delivers notifications on the main run loop.
     */
    internal constructor(configuration: RealmConfiguration, dispatcher: CoroutineDispatcher? = null) :
        super(configuration, RealmInterop.realm_open(configuration.nativeConfig, dispatcher))

    internal fun beginTransaction() {
        RealmInterop.realm_begin_write(realmReference.dbPointer)
    }

    internal fun commitTransaction() {
        RealmInterop.realm_commit(realmReference.dbPointer)
    }

    internal fun isInTransaction(): Boolean {
        return RealmInterop.realm_is_in_transaction(realmReference.dbPointer)
    }

    /**
<<<<<<< HEAD
=======
     * Get latest version of an object.
     *
>>>>>>> f105d386
     * Realm write transactions always operate on the latest version of data. This method
     * makes it possible to easily find the latest version of any frozen Realm Object and
     * return a copy of it that can be modified while inside the write block.
     *
     * *Note:* This object is not readable outside the write block unless it has been explicitly
     * returned from the write.
     *
     * @param obj Realm object to look up. Its latest state will be returned. If the object
     * has been deleted, `null` will be returned.
<<<<<<< HEAD
=======
     *
     * @throws IllegalArgumentException if called on an unmanaged object.
>>>>>>> f105d386
     */
    public fun <T : RealmObject> findLatest(obj: T?): T? {
        return if (obj == null || !obj.isValid()) {
            null
        } else if (!obj.isManaged()) {
            throw IllegalArgumentException(
                "Unmanaged objects must be part of the Realm, before " +
                    "they can be queried this way. Use `MutableRealm.copyToRealm()` to turn it into " +
                    "a managed object."
            )
        } else if (!obj.isFrozen()) {
            // If already valid, managed and not frozen, it must be live, and thus already
            // up to date, just return input
            obj
        } else {
<<<<<<< HEAD
            (obj as RealmObjectInternal).thaw(this.realmReference.owner)
=======
            val liveRealm = realmReference.owner
            (obj as RealmObjectInternal).thaw(liveRealm)
>>>>>>> f105d386
        }
    }

    /**
     * Cancel the write. Any changes will not be persisted to disk.
     */
    public fun cancelWrite() {
        RealmInterop.realm_rollback(realmReference.dbPointer)
    }

    @Deprecated("Use MutableRealm.copyToRealm() instead", ReplaceWith("io.realm.MutableRealm.copyToRealm(obj)"))
    fun <T : RealmObject> create(type: KClass<T>): T {
        return io.realm.internal.create(configuration.mediator, realmReference, type)
    }
    // Convenience inline method for the above to skip KClass argument
    @Deprecated("Use MutableRealm.copyToRealm() instead", ReplaceWith("io.realm.MutableRealm.copyToRealm(obj)"))
    inline fun <reified T : RealmObject> create(): T { return create(T::class) }

    @Deprecated("Use MutableRealm.copyToRealm() instead", ReplaceWith("io.realm.MutableRealm.copyToRealm(obj)"))
    fun <T : RealmObject> create(type: KClass<T>, primaryKey: Any?): T {
        return io.realm.internal.create(configuration.mediator, realmReference, type, primaryKey)
    }

    /**
     * Creates a copy of an object in the Realm.
     *
     * This will create a copy of an object and all it's children. Any already managed objects will
     * not be copied, including the root `instance`. So invoking this with an already managed
     * object is a no-operation.
     *
     * @param instance The object to create a copy from.
     * @return The managed version of the `instance`.
     */
    fun <T : RealmObject> copyToRealm(instance: T): T {
        return io.realm.internal.copyToRealm(configuration.mediator, realmReference, instance)
    }
    /**
     * Deletes the object from the underlying Realm.
     *
     * @throws IllegalArgumentException if the object is not managed by Realm.
     */
    fun <T : RealmObject> delete(obj: T) {
        // TODO It is easy to call this with a wrong object. Should we use `findLatest` behind the scenes?
        val internalObject = obj as RealmObjectInternal
        checkObjectValid(internalObject)
        internalObject.`$realm$ObjectPointer`?.let { RealmInterop.realm_object_delete(it) }
    }

    // FIXME Consider adding a delete-all along with query support
    //  https://github.com/realm/realm-kotlin/issues/64
    // fun <T : RealmModel> delete(clazz: KClass<T>)

    override fun <T : RealmObject> observeResults(results: RealmResults<T>): Flow<RealmResults<T>> {
        throw IllegalStateException("Changes to RealmResults cannot be observed during a write.")
    }

    override fun <T : RealmObject> observeList(list: List<T?>): Flow<List<T?>?> {
        throw IllegalStateException("Changes to RealmList cannot be observed during a write.")
    }

    override fun <T : RealmObject> observeObject(obj: T): Flow<T?> {
        throw IllegalStateException("Changes to RealmObject cannot be observed during a write.")
    }

    override fun <T : RealmObject> addResultsChangeListener(
        results: RealmResults<T>,
        callback: Callback<RealmResults<T>>
    ): Cancellable {
        throw IllegalStateException("Changes to RealmResults cannot be observed during a write.")
    }

    override fun <T : RealmObject> addListChangeListener(list: List<T>, callback: Callback<List<T>>): Cancellable {
        throw IllegalStateException("Changes to RealmResults cannot be observed during a write.")
    }

    override fun <T : RealmObject> addObjectChangeListener(obj: T, callback: Callback<T?>): Cancellable {
        throw IllegalStateException("Changes to RealmResults cannot be observed during a write.")
    }
}<|MERGE_RESOLUTION|>--- conflicted
+++ resolved
@@ -17,11 +17,6 @@
 
 import io.realm.internal.RealmObjectInternal
 import io.realm.internal.thaw
-<<<<<<< HEAD
-import io.realm.internal.unmanage
-=======
-import io.realm.interop.NativePointer
->>>>>>> f105d386
 import io.realm.interop.RealmInterop
 import kotlinx.coroutines.CoroutineDispatcher
 import kotlinx.coroutines.flow.Flow
@@ -76,11 +71,8 @@
     }
 
     /**
-<<<<<<< HEAD
-=======
      * Get latest version of an object.
      *
->>>>>>> f105d386
      * Realm write transactions always operate on the latest version of data. This method
      * makes it possible to easily find the latest version of any frozen Realm Object and
      * return a copy of it that can be modified while inside the write block.
@@ -90,11 +82,8 @@
      *
      * @param obj Realm object to look up. Its latest state will be returned. If the object
      * has been deleted, `null` will be returned.
-<<<<<<< HEAD
-=======
      *
      * @throws IllegalArgumentException if called on an unmanaged object.
->>>>>>> f105d386
      */
     public fun <T : RealmObject> findLatest(obj: T?): T? {
         return if (obj == null || !obj.isValid()) {
@@ -110,12 +99,8 @@
             // up to date, just return input
             obj
         } else {
-<<<<<<< HEAD
-            (obj as RealmObjectInternal).thaw(this.realmReference.owner)
-=======
             val liveRealm = realmReference.owner
             (obj as RealmObjectInternal).thaw(liveRealm)
->>>>>>> f105d386
         }
     }
 
