--- conflicted
+++ resolved
@@ -31,21 +31,17 @@
      * Configuration used to configure this Realm instance.
      */
     public val configuration: RealmConfiguration,
-<<<<<<< HEAD
     dbPointer: NativePointer
-=======
-    internal var dbPointer: NativePointer
->>>>>>> 24ea6867
 ) {
 
-    internal open val realm: RealmReference = RealmReference(this, dbPointer)
+    internal open val realmReference: RealmReference = RealmReference(this, dbPointer)
 
     /**
      * The current data version of this Realm and data fetched from it.
      */
     // TODO Could be abstracted into base implementation of RealmLifeCycle!?
     public var version: VersionId = VersionId(0)
-        get() { return realm.version() }
+        get() { return realmReference.version() }
 
     internal val log: RealmLog = RealmLog(configuration = configuration.log)
 
@@ -54,19 +50,12 @@
     }
 
     fun <T : RealmObject> objects(clazz: KClass<T>): RealmResults<T> {
-<<<<<<< HEAD
         // Use same reference through out all operations to avoid locking
-        val realmReference = this.realm
+        val realmReference = this.realmReference
         realmReference.checkClosed()
         return RealmResults.fromQuery(
             realmReference,
             RealmInterop.realm_query_parse(realmReference.dbPointer, clazz.simpleName!!, "TRUEPREDICATE"),
-=======
-        checkClosed()
-        return RealmResults.fromQuery(
-            this,
-            RealmInterop.realm_query_parse(dbPointer, clazz.simpleName!!, "TRUEPREDICATE"),
->>>>>>> 24ea6867
             clazz,
             configuration.mediator
         )
@@ -81,7 +70,7 @@
      * @see [RealmConfiguration.Builder.maxNumberOfActiveVersions]
      */
     public fun getNumberOfActiveVersions(): Long {
-        val reference = realm
+        val reference = realmReference
         reference.checkClosed()
         return RealmInterop.realm_get_num_versions(reference.dbPointer)
     }
@@ -93,31 +82,14 @@
      * @return `true` if the Realm has been closed. `false` if not.
      */
     public fun isClosed(): Boolean {
-<<<<<<< HEAD
-        return realm.closed()
-=======
-        return RealmInterop.realm_is_closed(dbPointer)
-    }
-
-    // Inline this for a cleaner stack trace in case it throws.
-    @Suppress("MemberVisibilityCanBePrivate")
-    internal inline fun checkClosed() {
-        if (isClosed()) {
-            throw IllegalStateException("Realm has been closed and is no longer accessible: ${configuration.path}")
-        }
->>>>>>> 24ea6867
+        return realmReference.closed()
     }
 
     // Not all sub classes of `BaseRealm` can be closed by users.
     internal open fun close() {
-<<<<<<< HEAD
-        val reference = realm
+        val reference = realmReference
         reference.checkClosed()
         RealmInterop.realm_close(reference.dbPointer)
-=======
-        checkClosed()
-        RealmInterop.realm_close(dbPointer)
->>>>>>> 24ea6867
         log.info("Realm closed: ${configuration.path}")
     }
 }