--- conflicted
+++ resolved
@@ -48,13 +48,8 @@
 
     private val tid: ULong
     // Must only be accessed from the dispatchers thread
-<<<<<<< HEAD
     private val realm : MutableRealm by lazy {
-        MutableRealm(configuration, dispatcher)
-=======
-    private val realm: MutableRealm by lazy {
-        MutableRealm(owner.configuration)
->>>>>>> 66dbfc08
+        MutableRealm(owner.configuration, dispatcher)
     }
     private val shouldClose = kotlinx.atomicfu.atomic<Boolean>(false)
     private val transactionMutex = Mutex(false)
