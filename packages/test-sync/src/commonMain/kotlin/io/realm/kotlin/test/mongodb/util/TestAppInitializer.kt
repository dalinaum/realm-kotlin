--- conflicted
+++ resolved
@@ -339,19 +339,6 @@
         }
 
         val (type: String, config: String) = if (TEST_APP_CLUSTER_NAME.isEmpty()) {
-<<<<<<< HEAD
-            Pair("mongodb", "{ \"uri\": \"mongodb://localhost:26000\" }")
-        } else {
-            Pair("mongodb-atlas", "{ \"clusterName\": \"${TEST_APP_CLUSTER_NAME}\" }")
-        }
-        addService(
-            """
-        {
-            "name": "BackingDB",
-            "type": "$type",
-            "config": $config
-        }
-=======
             "mongodb" to """{ "uri": "mongodb://localhost:26000" }"""
         } else {
             "mongodb-atlas" to """{ "clusterName": "$TEST_APP_CLUSTER_NAME" }"""
@@ -363,7 +350,6 @@
                 "type": "$type",
                 "config": $config
             }
->>>>>>> 82571d7e
             """.trimIndent()
         ).let { service: Service ->
             val dbName = app.clientAppId
