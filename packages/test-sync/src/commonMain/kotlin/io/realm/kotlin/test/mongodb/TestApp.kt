--- conflicted
+++ resolved
@@ -39,13 +39,8 @@
 import kotlinx.coroutines.CloseableCoroutineDispatcher
 import kotlinx.coroutines.CoroutineDispatcher
 
-<<<<<<< HEAD
-val TEST_APP_PARTITION = "${SyncServerConfig.appPrefix}-pbs" // With Partion-based Sync
-val TEST_APP_FLEX = "${SyncServerConfig.appPrefix}-flx" // With Flexible Sync
-=======
 val TEST_APP_PARTITION = syncServerAppName("pbs") // With Partion-based Sync
 val TEST_APP_FLEX = syncServerAppName("flx") // With Flexible Sync
->>>>>>> 82571d7e
 val TEST_APP_CLUSTER_NAME = SyncServerConfig.clusterName
 
 val TEST_SERVER_BASE_URL = SyncServerConfig.url
@@ -133,10 +128,7 @@
     }
 
     companion object {
-<<<<<<< HEAD
-
-=======
->>>>>>> 82571d7e
+
         // Expose a try-with-resource pattern for Apps
         inline fun TestApp.use(action: (TestApp) -> Unit) {
             try {
