/*
 * Copyright 2021 Realm Inc.
 *
 * Licensed under the Apache License, Version 2.0 (the "License");
 * you may not use this file except in compliance with the License.
 * You may obtain a copy of the License at
 *
 * http://www.apache.org/licenses/LICENSE-2.0
 *
 * Unless required by applicable law or agreed to in writing, software
 * distributed under the License is distributed on an "AS IS" BASIS,
 * WITHOUT WARRANTIES OR CONDITIONS OF ANY KIND, either express or implied.
 * See the License for the specific language governing permissions and
 * limitations under the License.
 */

@file:Suppress("invisible_member", "invisible_reference")
@file:OptIn(ExperimentalKBsonSerializerApi::class, ExperimentalRealmSerializerApi::class)

package io.realm.kotlin.test.mongodb

import io.realm.kotlin.annotations.ExperimentalRealmSerializerApi
import io.realm.kotlin.internal.interop.RealmInterop
import io.realm.kotlin.internal.interop.SynchronizableObject
import io.realm.kotlin.internal.interop.sync.NetworkTransport
import io.realm.kotlin.internal.platform.runBlocking
import io.realm.kotlin.internal.platform.singleThreadDispatcher
import io.realm.kotlin.log.LogLevel
import io.realm.kotlin.log.RealmLog
import io.realm.kotlin.log.RealmLogger
import io.realm.kotlin.mongodb.App
import io.realm.kotlin.mongodb.AppConfiguration
import io.realm.kotlin.mongodb.Credentials
import io.realm.kotlin.mongodb.User
import io.realm.kotlin.test.mongodb.util.AppAdmin
import io.realm.kotlin.test.mongodb.util.AppAdminImpl
import io.realm.kotlin.test.mongodb.util.AppServicesClient
import io.realm.kotlin.test.mongodb.util.BaasApp
import io.realm.kotlin.test.mongodb.util.Service
import io.realm.kotlin.test.mongodb.util.TestAppInitializer.initializeDefault
import io.realm.kotlin.test.platform.PlatformUtils
import io.realm.kotlin.test.util.TestHelper
import kotlinx.coroutines.CloseableCoroutineDispatcher
import kotlinx.coroutines.CoroutineDispatcher
import org.mongodb.kbson.ExperimentalKBsonSerializerApi
import org.mongodb.kbson.serialization.EJson

val TEST_APP_PARTITION = syncServerAppName("pbs") // With Partion-based Sync
val TEST_APP_FLEX = syncServerAppName("flx") // With Flexible Sync
val TEST_APP_CLUSTER_NAME = SyncServerConfig.clusterName

val TEST_SERVER_BASE_URL = SyncServerConfig.url
const val DEFAULT_PASSWORD = "password1234"

// Expose a try-with-resource pattern for Test Apps
inline fun App.use(action: (App) -> Unit) {
    try {
        action(this)
    } finally {
        this.close()
    }
}

/**
 * This class merges the classes [App] and [AppAdmin] making it easier to create an App that can be
 * used for testing.
 *
 * @param app gives access to the [App] class delegate for testing purposes
 * @param debug enable trace of command server and rest api calls in the test app.
 */
open class TestApp private constructor(
    private val dispatcher: CoroutineDispatcher,
    pairAdminApp: Pair<App, AppAdmin>
) : App by pairAdminApp.first, AppAdmin by pairAdminApp.second {

    var mutex = SynchronizableObject()
    var isClosed: Boolean = false
    val app: App = pairAdminApp.first

    /**
     * Creates an [App] with the given configuration parameters.
     *
     * @param logLevel log level used to prime the AppConfiguration.Builder.
     * @param builder the builder used to build the final app. The builder is already primed with the
     * default test app configuration, but can be used to override the defaults and add additional
     * options.
     * @param debug enable trace of command server and rest api calls in the test app.
     **/
    @Suppress("LongParameterList")
    constructor(
        testId: String?,
        appName: String = TEST_APP_PARTITION,
        dispatcher: CoroutineDispatcher = singleThreadDispatcher("$testId-dispatcher"),
        logLevel: LogLevel? = LogLevel.WARN,
        builder: (AppConfiguration.Builder) -> AppConfiguration.Builder = {
            it.syncRootDirectory(PlatformUtils.createTempDir("$appName-$testId"))
        },
        debug: Boolean = false,
        customLogger: RealmLogger? = null,
        networkTransport: NetworkTransport? = null,
        ejson: EJson = EJson,
        initialSetup: suspend AppServicesClient.(app: BaasApp, service: Service) -> Unit = { app: BaasApp, service: Service ->
            initializeDefault(app, service)
        }
    ) : this(
        dispatcher,
        build(
            debug = debug,
            appName = appName,
            logLevel = logLevel,
            customLogger = customLogger,
            dispatcher = dispatcher,
            builder = builder,
            networkTransport = networkTransport,
            ejson = ejson,
            initialSetup = initialSetup
        )
    )

    fun createUserAndLogin(): User = runBlocking {
        val (email, password) = TestHelper.randomEmail() to "password1234"
        emailPasswordAuth.registerUser(email, password).run {
            logIn(email, password)
        }
    }

    override fun close() {
        mutex.withLock {
            if (isClosed) {
                return
            }

            app.sync.waitForSessionsToTerminate()

            // This is needed to "properly reset" all sessions across tests since deleting users
            // directly using the REST API doesn't do the trick
            runBlocking {
                try {
                    while (currentUser != null) {
                        (currentUser as User).logOut()
                    }
                    deleteAllUsers()
                } catch (ex: Exception) {
                    // Some tests might render the server inaccessible, preventing us from
                    // deleting users. Assume those tests know what they are doing and
                    // ignore errors here.
                    RealmLog.warn("Server side users could not be deleted: $ex")
                }
            }

            if (dispatcher is CloseableCoroutineDispatcher) {
                dispatcher.close()
            }
            app.close()

            // Close network client resources
            closeClient()

            // Make sure to clear cached apps before deleting files
            RealmInterop.realm_clear_cached_apps()

            // Delete metadata Realm files
            PlatformUtils.deleteTempDir("${configuration.syncRootDirectory}/mongodb-realm")
            isClosed = true
        }
    }

    companion object {
<<<<<<< HEAD

        // Expose a try-with-resource pattern for Apps
        inline fun TestApp.use(action: (TestApp) -> Unit) {
            try {
                action(this)
            } finally {
                this.close()
            }
        }
=======
>>>>>>> ccf46d6e

        @Suppress("LongParameterList")
        fun build(
            debug: Boolean,
            appName: String,
            logLevel: LogLevel?,
            customLogger: RealmLogger?,
            dispatcher: CoroutineDispatcher,
            builder: (AppConfiguration.Builder) -> AppConfiguration.Builder,
            networkTransport: NetworkTransport?,
            ejson: EJson,
            initialSetup: suspend AppServicesClient.(app: BaasApp, service: Service) -> Unit
        ): Pair<App, AppAdmin> {
            val appAdmin: AppAdmin = runBlocking(dispatcher) {
                AppServicesClient.build(
                    baseUrl = TEST_SERVER_BASE_URL,
                    debug = debug,
                    dispatcher = dispatcher
                ).run {
                    val baasApp = getOrCreateApp(appName, initialSetup)

                    AppAdminImpl(this, baasApp)
                }
            }

            @Suppress("invisible_member", "invisible_reference")
            var config = AppConfiguration.Builder(appAdmin.clientAppId)
                .baseUrl(TEST_SERVER_BASE_URL)
                .networkTransport(networkTransport)
                .ejson(ejson)
                .apply {
                    if (logLevel != null) {
                        log(
                            logLevel,
                            if (customLogger == null) emptyList<RealmLogger>()
                            else listOf<RealmLogger>(customLogger)
                        )
                    }
                }

            val app = App.create(
                builder(config)
                    .dispatcher(dispatcher)
                    .build()
            )

            return Pair<App, AppAdmin>(app, appAdmin)
        }
    }
}

val App.asTestApp: TestApp
    get() = this as TestApp

suspend fun App.createUserAndLogIn(
    email: String = TestHelper.randomEmail(),
    password: String = DEFAULT_PASSWORD
): User {
    return this.emailPasswordAuth.registerUser(email, password).run {
        logIn(email, password)
    }
}

suspend fun App.logIn(email: String, password: String): User =
    this.login(Credentials.emailPassword(email, password))

fun syncServerAppName(appNameSuffix: String): String {
    return "${SyncServerConfig.appPrefix}-$appNameSuffix"
}<|MERGE_RESOLUTION|>--- conflicted
+++ resolved
@@ -166,18 +166,6 @@
     }
 
     companion object {
-<<<<<<< HEAD
-
-        // Expose a try-with-resource pattern for Apps
-        inline fun TestApp.use(action: (TestApp) -> Unit) {
-            try {
-                action(this)
-            } finally {
-                this.close()
-            }
-        }
-=======
->>>>>>> ccf46d6e
 
         @Suppress("LongParameterList")
         fun build(
