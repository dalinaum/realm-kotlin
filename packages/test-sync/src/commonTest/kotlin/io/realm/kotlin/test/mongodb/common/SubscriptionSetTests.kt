/*
 * Copyright 2022 Realm Inc.
 *
 * Licensed under the Apache License, Version 2.0 (the "License");
 * you may not use this file except in compliance with the License.
 * You may obtain a copy of the License at
 *
 * http://www.apache.org/licenses/LICENSE-2.0
 *
 * Unless required by applicable law or agreed to in writing, software
 * distributed under the License is distributed on an "AS IS" BASIS,
 * WITHOUT WARRANTIES OR CONDITIONS OF ANY KIND, either express or implied.
 * See the License for the specific language governing permissions and
 * limitations under the License.
 */
package io.realm.kotlin.test.mongodb.common

import io.realm.kotlin.Realm
import io.realm.kotlin.entities.sync.flx.FlexChildObject
import io.realm.kotlin.entities.sync.flx.FlexEmbeddedObject
import io.realm.kotlin.entities.sync.flx.FlexParentObject
import io.realm.kotlin.ext.query
import io.realm.kotlin.internal.platform.runBlocking
import io.realm.kotlin.mongodb.exceptions.BadFlexibleSyncQueryException
import io.realm.kotlin.mongodb.subscriptions
import io.realm.kotlin.mongodb.sync.Subscription
import io.realm.kotlin.mongodb.sync.SubscriptionSetState
import io.realm.kotlin.mongodb.sync.SyncConfiguration
import io.realm.kotlin.test.mongodb.TEST_APP_FLEX
import io.realm.kotlin.test.mongodb.TEST_APP_PARTITION
import io.realm.kotlin.test.mongodb.TestApp
import io.realm.kotlin.test.mongodb.createUserAndLogIn
import io.realm.kotlin.test.mongodb.use
import io.realm.kotlin.test.util.TestHelper
import io.realm.kotlin.test.util.use
import kotlin.test.AfterTest
import kotlin.test.BeforeTest
import kotlin.test.Test
import kotlin.test.assertEquals
import kotlin.test.assertFailsWith
import kotlin.test.assertFalse
import kotlin.test.assertNotEquals
import kotlin.test.assertNotNull
import kotlin.test.assertNull
import kotlin.test.assertSame
import kotlin.test.assertTrue
import kotlin.time.Duration.Companion.minutes
import kotlin.time.Duration.Companion.nanoseconds

/**
 * Class wrapping tests for SubscriptionSets
 */
class SubscriptionSetTests {

    private lateinit var app: TestApp
    private lateinit var realm: Realm

    @BeforeTest
    fun setup() {
        app = TestApp(this::class.simpleName, appName = TEST_APP_FLEX)
        val (email, password) = TestHelper.randomEmail() to "password1234"
        val user = runBlocking {
            app.createUserAndLogIn(email, password)
        }
        val config = SyncConfiguration.Builder(
            user,
            schema = setOf(FlexParentObject::class, FlexChildObject::class, FlexEmbeddedObject::class)
        )
            .build()
        realm = Realm.open(config)
    }

    @AfterTest
    fun tearDown() {
        if (this::realm.isInitialized && !realm.isClosed()) {
            realm.close()
        }
        if (this::app.isInitialized) {
            app.close()
        }
    }

    // Verify that we only have a single SubscriptionSet instance exposed to end users
    @Test
    fun realmSubscriptionsReturnSameInstance() {
        val sub1 = realm.subscriptions
        val sub2 = realm.subscriptions
        assertSame(sub1, sub2)
        sub1.close()
        sub2.close()
    }

    @Test
    fun subscriptions_failOnNonFlexibleSyncRealms() {
        TestApp(this::class.simpleName, appName = TEST_APP_PARTITION).use { testApp ->
            val (email, password) = TestHelper.randomEmail() to "password1234"
            val user = runBlocking {
                testApp.createUserAndLogIn(email, password)
            }
            val config = SyncConfiguration.create(
                user,
                TestHelper.randomPartitionValue(),
                setOf(FlexParentObject::class, FlexChildObject::class, FlexEmbeddedObject::class)
            )
            Realm.open(config).use { partionBasedRealm ->
                assertFailsWith<IllegalStateException> { partionBasedRealm.subscriptions }
            }
        }
    }

    @Test
    fun subscriptions_throwsOnClosedRealm() {
        realm.close()
        assertFailsWith<IllegalStateException> { realm.subscriptions }
    }

    @Test
    fun initialSubscriptions() {
        val subscriptions = realm.subscriptions
        assertEquals(0, subscriptions.size)
        val initialState = subscriptions.state
        val expectedStates = listOf(
            SubscriptionSetState.PENDING,
            SubscriptionSetState.BOOTSTRAPPING,
            SubscriptionSetState.COMPLETE,
        )
        assertTrue(expectedStates.contains(initialState), "State was: $initialState")
        subscriptions.close()
    }

    @Test
    fun findByQuery() = runBlocking {
        val query = realm.query<FlexParentObject>()
        val subscriptions = realm.subscriptions
        assertNull(subscriptions.findByQuery(query))
        subscriptions.update { add(query) }
        val sub: Subscription = subscriptions.findByQuery(query)!!
        assertNotNull(sub)
        assertEquals("FlexParentObject", sub.objectType)
        assertEquals("TRUEPREDICATE", sub.queryDescription)
        subscriptions.close()
    }

    @Test
    fun findByName() = runBlocking {
        val subscriptions = realm.subscriptions
        assertNull(subscriptions.findByName("foo"))
        subscriptions.update {
            realm.query<FlexParentObject>().subscribe("foo")
        }
        val sub: Subscription = subscriptions.findByName("foo")!!
        assertNotNull(sub)
        assertEquals("foo", sub.name)
        subscriptions.close()
    }

    @Test
    fun state() = runBlocking {
        val subscriptions = realm.subscriptions
        subscriptions.update {
            realm.query<FlexParentObject>().subscribe("test1")
        }
        assertEquals(SubscriptionSetState.PENDING, subscriptions.state)
        subscriptions.waitForSynchronization()
        assertEquals(SubscriptionSetState.COMPLETE, subscriptions.state)
        subscriptions.update {
            // Flexible Sync queries cannot use limit
            realm.query<FlexParentObject>("age > 42 LIMIT(1)").subscribe("test2")
        }
        assertFailsWith<BadFlexibleSyncQueryException> {
            subscriptions.waitForSynchronization()
        }
        assertEquals(SubscriptionSetState.ERROR, subscriptions.state)
        subscriptions.close()
    }

    @Test
    fun size() = runBlocking {
        val subscriptions = realm.subscriptions
        assertEquals(0, subscriptions.size)
        subscriptions.update {
            realm.query<FlexParentObject>().subscribe()
        }
        assertEquals(1, subscriptions.size)
        subscriptions.update {
            removeAll()
        }
        assertEquals(0, subscriptions.size)
        subscriptions.close()
    }

    @Test
    fun errorMessage() = runBlocking {
        val subscriptions = realm.subscriptions
        assertNull(subscriptions.errorMessage)
        subscriptions.update {
            realm.query<FlexParentObject>("age > 42 LIMIT(1)").subscribe()
        }
        assertFailsWith<BadFlexibleSyncQueryException> {
            subscriptions.waitForSynchronization()
        }
        assertTrue(
            subscriptions.errorMessage!!.contains("Invalid query: invalid RQL for table \"FlexParentObject\": syntax error: unexpected Limit, expecting Or or RightParenthesis"),
            subscriptions.errorMessage
        )
        subscriptions.update {
            removeAll()
        }
        subscriptions.waitForSynchronization()
        assertNull(subscriptions.errorMessage)
        subscriptions.close()
    }

    @Test
    fun iterator_zeroSize() {
        val subscriptions = realm.subscriptions
        val iterator: Iterator<Subscription> = subscriptions.iterator()
        assertFalse(iterator.hasNext())
        assertFailsWith<NoSuchElementException> { iterator.next() }
        subscriptions.close()
    }

    @Test
    fun iterator() = runBlocking {
        val subscriptions = realm.subscriptions
        subscriptions.update {
            realm.query<FlexParentObject>().subscribe("sub1")
        }
        val iterator: Iterator<Subscription> = subscriptions.iterator()
        assertTrue(iterator.hasNext())
        assertEquals("sub1", iterator.next().name)
        assertFalse(iterator.hasNext())
        assertFailsWith<NoSuchElementException> { iterator.next() }
        subscriptions.close()
        Unit
    }

    @Test
    fun waitForSynchronizationInitialSubscriptions() = runBlocking {
        val subscriptions = realm.subscriptions
        assertTrue(subscriptions.waitForSynchronization())
        assertEquals(SubscriptionSetState.COMPLETE, subscriptions.state)
        assertEquals(0, subscriptions.size)
        subscriptions.close()
    }

    @Test
    fun waitForSynchronizationInitialEmptySubscriptionSet() = runBlocking {
        val subscriptions = realm.subscriptions
        subscriptions.update { /* Do nothing */ }
        assertTrue(subscriptions.waitForSynchronization())
        assertEquals(SubscriptionSetState.COMPLETE, subscriptions.state)
        assertEquals(0, subscriptions.size)
        subscriptions.close()
    }

    @Test
    fun waitForSynchronization_success() = runBlocking {
        val subscriptions = realm.subscriptions
        val updatedSubs = subscriptions.update {
            realm.query<FlexParentObject>().subscribe("test")
        }
        assertNotEquals(SubscriptionSetState.COMPLETE, updatedSubs.state)
        assertTrue(updatedSubs.waitForSynchronization())
        assertEquals(SubscriptionSetState.COMPLETE, updatedSubs.state)
        subscriptions.close()
    }

    @Test
    fun waitForSynchronization_error() = runBlocking {
        val subscriptions = realm.subscriptions
        val updatedSubs = subscriptions.update {
            realm.query<FlexParentObject>("age > 42 LIMIT(1)").subscribe("test")
        }
        assertFailsWith<BadFlexibleSyncQueryException> {
            updatedSubs.waitForSynchronization()
        }
        assertEquals(SubscriptionSetState.ERROR, updatedSubs.state)
<<<<<<< HEAD
        assertTrue(updatedSubs.errorMessage!!.contains("Client provided query with bad syntax"))
        subscriptions.close()
=======
        assertTrue(
            updatedSubs.errorMessage!!.contains("Invalid query: invalid RQL for table \"FlexParentObject\": syntax error: unexpected Limit, expecting Or or RightParenthesis"),
            updatedSubs.errorMessage
        )
>>>>>>> aa19b3c9
    }

    // Test case for https://github.com/realm/realm-core/issues/5504
    @Test
    fun waitForSynchronization_errorOnDescriptors() = runBlocking {
        val subscriptions = realm.subscriptions
        val updatedSubs = subscriptions.update {
            realm.query<FlexParentObject>().limit(1).subscribe("test")
        }
        assertFailsWith<BadFlexibleSyncQueryException> {
            updatedSubs.waitForSynchronization()
        }
        assertEquals(SubscriptionSetState.ERROR, updatedSubs.state)
        assertEquals("TRUEPREDICATE and TRUEPREDICATE LIMIT(1)", updatedSubs.first().queryDescription)
<<<<<<< HEAD
        assertTrue(updatedSubs.errorMessage!!.contains("Client provided query with bad syntax"))
        subscriptions.close()
=======
        assertTrue(
            updatedSubs.errorMessage!!.contains("Invalid query: invalid RQL for table \"FlexParentObject\": syntax error: unexpected Limit, expecting Or or RightParenthesis"),
            updatedSubs.errorMessage
        )
>>>>>>> aa19b3c9
    }

    @Test
    fun waitForSynchronization_timeOut() = runBlocking {
        val subscriptions = realm.subscriptions
        val updatedSubs = subscriptions.update {
            realm.query<FlexParentObject>().subscribe()
        }
        assertTrue(updatedSubs.waitForSynchronization(1.minutes))
        subscriptions.close()
    }

    @Test
    fun waitForSynchronization_timeOutFails() = runBlocking {
        val subscriptions = realm.subscriptions
        val updatedSubs = subscriptions.update {
            realm.query<FlexParentObject>().subscribe()
        }
        assertFalse(updatedSubs.waitForSynchronization(1.nanoseconds))
        subscriptions.close()
    }

    @Test
    fun methodsOnClosedRealm() = runBlocking {
        // SubscriptionSets own their own DB resources, which is disconnected from the
        // user facing Realm. This means that the subscription set technically can still
        // be modified after the Realm is closed, but since this would produce awkward interactions
        // with other API's that work on the Realm file, we should disallow modifying the
        // SubscriptionSet if the Realm is closed. Just accessing data should be fine.
        val subscriptions = realm.subscriptions
        val subs = subscriptions.update {
            realm.query<FlexParentObject>().subscribe("sub")
        }.also {
            it.waitForSynchronization()
        }
        realm.close()

        // Valid methods
        assertEquals(1, subs.size)
        assertEquals(SubscriptionSetState.COMPLETE, subs.state)
        assertNull(subs.errorMessage)
        assertNotNull(subs.findByName("sub"))
        // `findByQuery` does not work as queries will throw on closed Realms.
        val iter = subs.iterator()
        assertTrue(iter.hasNext())
        assertNotNull(iter.next())

        // These methods will throw
        assertFailsWith<IllegalStateException> {
            subs.refresh()
        }
        assertFailsWith<IllegalStateException> {
            subs.waitForSynchronization()
        }
        assertFailsWith<IllegalStateException> {
            subs.update { /* Do nothing */ }
        }

        // Reading subscription data will also work
        assertEquals("sub", subs.first().name)
        subscriptions.close()
        subs.close()
    }
}<|MERGE_RESOLUTION|>--- conflicted
+++ resolved
@@ -276,15 +276,11 @@
             updatedSubs.waitForSynchronization()
         }
         assertEquals(SubscriptionSetState.ERROR, updatedSubs.state)
-<<<<<<< HEAD
-        assertTrue(updatedSubs.errorMessage!!.contains("Client provided query with bad syntax"))
-        subscriptions.close()
-=======
         assertTrue(
             updatedSubs.errorMessage!!.contains("Invalid query: invalid RQL for table \"FlexParentObject\": syntax error: unexpected Limit, expecting Or or RightParenthesis"),
             updatedSubs.errorMessage
         )
->>>>>>> aa19b3c9
+        subscriptions.close()
     }
 
     // Test case for https://github.com/realm/realm-core/issues/5504
@@ -299,15 +295,11 @@
         }
         assertEquals(SubscriptionSetState.ERROR, updatedSubs.state)
         assertEquals("TRUEPREDICATE and TRUEPREDICATE LIMIT(1)", updatedSubs.first().queryDescription)
-<<<<<<< HEAD
-        assertTrue(updatedSubs.errorMessage!!.contains("Client provided query with bad syntax"))
-        subscriptions.close()
-=======
         assertTrue(
             updatedSubs.errorMessage!!.contains("Invalid query: invalid RQL for table \"FlexParentObject\": syntax error: unexpected Limit, expecting Or or RightParenthesis"),
             updatedSubs.errorMessage
         )
->>>>>>> aa19b3c9
+        subscriptions.close()
     }
 
     @Test
