/*
 * Copyright 2022 Realm Inc.
 *
 * Licensed under the Apache License, Version 2.0 (the "License");
 * you may not use this file except in compliance with the License.
 * You may obtain a copy of the License at
 *
 * http://www.apache.org/licenses/LICENSE-2.0
 *
 * Unless required by applicable law or agreed to in writing, software
 * distributed under the License is distributed on an "AS IS" BASIS,
 * WITHOUT WARRANTIES OR CONDITIONS OF ANY KIND, either express or implied.
 * See the License for the specific language governing permissions and
 * limitations under the License.
 */

package io.realm.kotlin.test.mongodb.common

import io.realm.kotlin.Realm
import io.realm.kotlin.entities.sync.SyncObjectWithAllTypes
import io.realm.kotlin.ext.query
import io.realm.kotlin.internal.platform.runBlocking
import io.realm.kotlin.mongodb.User
import io.realm.kotlin.mongodb.sync.Direction
import io.realm.kotlin.mongodb.sync.Progress
import io.realm.kotlin.mongodb.sync.ProgressMode
import io.realm.kotlin.mongodb.sync.SyncConfiguration
import io.realm.kotlin.mongodb.syncSession
import io.realm.kotlin.test.mongodb.TEST_APP_FLEX
import io.realm.kotlin.test.mongodb.TEST_APP_PARTITION
import io.realm.kotlin.test.mongodb.TestApp
import io.realm.kotlin.test.mongodb.TestApp.Companion.use
import io.realm.kotlin.test.mongodb.common.utils.assertFailsWithMessage
import io.realm.kotlin.test.mongodb.createUserAndLogIn
<<<<<<< HEAD
import io.realm.kotlin.test.platform.PlatformUtils
=======
import io.realm.kotlin.test.mongodb.use
>>>>>>> ccf46d6e
import io.realm.kotlin.test.util.use
import kotlinx.coroutines.async
import kotlinx.coroutines.delay
import kotlinx.coroutines.flow.Flow
import kotlinx.coroutines.flow.distinctUntilChanged
import kotlinx.coroutines.flow.drop
import kotlinx.coroutines.flow.filter
import kotlinx.coroutines.flow.first
import kotlinx.coroutines.flow.last
import kotlinx.coroutines.flow.map
import kotlinx.coroutines.flow.scan
import kotlinx.coroutines.flow.takeWhile
import kotlinx.coroutines.supervisorScope
import kotlinx.coroutines.sync.Mutex
import kotlinx.coroutines.withTimeout
import org.mongodb.kbson.ObjectId
import kotlin.test.AfterTest
import kotlin.test.BeforeTest
import kotlin.test.Test
import kotlin.test.assertEquals
import kotlin.test.assertFailsWith
import kotlin.test.assertTrue
import kotlin.test.fail
import kotlin.time.Duration
import kotlin.time.Duration.Companion.seconds

private const val TEST_SIZE = 500
private val TIMEOUT = 30.seconds

private val schema = setOf(SyncObjectWithAllTypes::class)

class ProgressListenerTests {

    private lateinit var app: TestApp
    private lateinit var partitionValue: String

    @BeforeTest
    fun setup() {
        app = TestApp(this::class.simpleName, appName = TEST_APP_PARTITION)
        partitionValue = ObjectId().toString()
    }

    @AfterTest
    fun tearDown() {
        if (this::app.isInitialized) {
            app.close()
        }
    }

    @Test
    fun downloadProgressListener_changesOnly() = runBlocking {
        Realm.open(createSyncConfig(app.createUserAndLogIn())).use { uploadRealm ->
            // Verify that we:
            // - get a "transferComplete" event
            // - complete the flow, and
            // - that all objects are available afterwards
            Realm.open(createSyncConfig(app.createUserAndLogIn())).use { realm ->
                // Ensure that we can do consecutive CURRENT_CHANGES registrations
                for (i in 0 until 3) {
                    uploadRealm.writeSampleData(
                        TEST_SIZE,
                        idOffset = TEST_SIZE * i,
                        timeout = TIMEOUT
                    )

                    // We are not sure when the realm actually knows of the remote changes and consider
                    // them current, so wait a bit
                    delay(10.seconds)
                    realm.syncSession.progressAsFlow(Direction.DOWNLOAD, ProgressMode.CURRENT_CHANGES)
                        .run {
                            withTimeout(TIMEOUT) {
                                assertTrue(last().isTransferComplete)
                            }
                        }
                    // Progress.isTransferComplete does not guarantee that changes are integrated and
                    // visible in the realm
                    realm.syncSession.downloadAllServerChanges(TIMEOUT)
                    assertEquals(
                        TEST_SIZE * (i + 1),
                        realm.query<SyncObjectWithAllTypes>().find().size
                    )
                }
            }
        }
    }

    @Test
    fun downloadProgressListener_indefinitely() = runBlocking {
        Realm.open(createSyncConfig(app.createUserAndLogIn())).use { uploadRealm ->
            uploadRealm.writeSampleData(TEST_SIZE, timeout = TIMEOUT)

            Realm.open(createSyncConfig(app.createUserAndLogin())).use { realm ->
                val flow = realm.syncSession.progressAsFlow(Direction.DOWNLOAD, ProgressMode.INDEFINITELY)
                    .completionCounter()
                withTimeout(TIMEOUT) {
                    flow.takeWhile { completed -> completed < 3 }
                        .collect { completed ->
                            uploadRealm.writeSampleData(
                                TEST_SIZE,
                                idOffset = (completed + 1) * TEST_SIZE,
                                timeout = TIMEOUT
                            )
                        }
                }
            }
        }
    }

    @Test
    fun uploadProgressListener_changesOnly() = runBlocking {
        Realm.open(createSyncConfig(app.createUserAndLogin())).use { realm ->
            for (i in 0..3) {
                realm.writeSampleData(TEST_SIZE, idOffset = TEST_SIZE * i, timeout = TIMEOUT)
                realm.syncSession.progressAsFlow(Direction.UPLOAD, ProgressMode.CURRENT_CHANGES).run {
                    withTimeout(TIMEOUT) {
                        assertTrue(last().isTransferComplete)
                    }
                }
            }
        }
    }

    @Test
    fun uploadProgressListener_indefinitely() = runBlocking {
        Realm.open(createSyncConfig(app.createUserAndLogin())).use { realm ->
            val flow = realm.syncSession.progressAsFlow(Direction.UPLOAD, ProgressMode.INDEFINITELY)
                .completionCounter()

            withTimeout(TIMEOUT) {
                flow.takeWhile { completed -> completed < 3 }
                    .collect { completed ->
                        realm.writeSampleData(TEST_SIZE, idOffset = (completed + 1) * TEST_SIZE)
                        realm.syncSession.uploadAllLocalChanges()
                    }
            }
        }
    }

    @Test
    fun worksAfterExceptions() = runBlocking {
        Realm.open(createSyncConfig(app.createUserAndLogIn())).use { realm ->
            realm.writeSampleData(TEST_SIZE, timeout = TIMEOUT)
        }

        Realm.open(createSyncConfig(app.createUserAndLogin())).use { realm ->
            assertFailsWith<RuntimeException> {
                realm.syncSession.progressAsFlow(Direction.DOWNLOAD, ProgressMode.INDEFINITELY)
                    .collect {
                        @Suppress("TooGenericExceptionThrown")
                        throw RuntimeException("Crashing progress flow")
                    }
            }

            val flow = realm.syncSession.progressAsFlow(Direction.DOWNLOAD, ProgressMode.INDEFINITELY)
            withTimeout(TIMEOUT) {
                flow.first { it.isTransferComplete }
            }
        }
    }

    @Test
    fun worksAfterCancel() = runBlocking {
        Realm.open(createSyncConfig(app.createUserAndLogIn())).use { realm ->
            realm.writeSampleData(TEST_SIZE, timeout = TIMEOUT)
        }

        Realm.open(createSyncConfig(app.createUserAndLogin())).use { realm ->
            // Setup a flow that we are just going to cancel
            val flow = realm.syncSession.progressAsFlow(Direction.DOWNLOAD, ProgressMode.INDEFINITELY)
            supervisorScope {
                val mutex = Mutex(true)
                val task = async {
                    flow.collect {
                        mutex.unlock()
                    }
                }
                // Await the flow actually being active
                mutex.lock()
                task.cancel()
            }

            // Verify that progress listeners still work
            realm.syncSession.progressAsFlow(Direction.DOWNLOAD, ProgressMode.CURRENT_CHANGES).run {
                withTimeout(TIMEOUT) {
                    flow.first { it.isTransferComplete }
                }
            }
        }
    }

    @Test
    fun triggerImmediatelyWhenRegistered() = runBlocking {
        Realm.open(createSyncConfig(app.createUserAndLogIn())).use { realm ->
            withTimeout(10.seconds) {
                // Ensure that all data is already synced
                assertTrue { realm.syncSession.uploadAllLocalChanges() }
                assertTrue { realm.syncSession.downloadAllServerChanges() }
                // Ensure that progress listeners are triggered at least one time even though there
                // is no data
                realm.syncSession.progressAsFlow(Direction.DOWNLOAD, ProgressMode.CURRENT_CHANGES).first()
                realm.syncSession.progressAsFlow(Direction.UPLOAD, ProgressMode.CURRENT_CHANGES).first()
                realm.syncSession.progressAsFlow(Direction.DOWNLOAD, ProgressMode.INDEFINITELY).first()
                realm.syncSession.progressAsFlow(Direction.UPLOAD, ProgressMode.INDEFINITELY).first()
            }
        }
    }

    @Test
    fun throwsOnFlexibleSync() = runBlocking {
<<<<<<< HEAD
        TestApp(appName = TEST_APP_FLEX, builder = {
            it.syncRootDirectory(PlatformUtils.createTempDir())
        }).use { app ->
=======
        TestApp("throwsOnFlexibleSync", TEST_APP_FLEX).use {
>>>>>>> ccf46d6e
            val user = app.createUserAndLogIn()
            val configuration: SyncConfiguration = SyncConfiguration.create(user, schema)
            Realm.open(configuration).use { realm ->
                assertFailsWithMessage<UnsupportedOperationException>(
                    "Progress listeners are not supported for Flexible Sync"
                ) {
                    realm.syncSession.progressAsFlow(Direction.DOWNLOAD, ProgressMode.CURRENT_CHANGES)
                }
            }
        }
    }

    @Test
    fun completesOnClose() = runBlocking {
<<<<<<< HEAD
        val user = app.createUserAndLogIn()
        val realm = Realm.open(createSyncConfig(user))
        try {
            val flow = realm.syncSession.progressAsFlow(Direction.DOWNLOAD, ProgressMode.INDEFINITELY)
            val job = async {
                withTimeout(10.seconds) {
                    flow.collect { }
=======
        TestApp("completesOnClose", TEST_APP_PARTITION).use { app ->
            val user = app.createUserAndLogIn()
            val realm = Realm.open(createSyncConfig(user))
            try {
                val flow = realm.syncSession.progressAsFlow(Direction.DOWNLOAD, ProgressMode.INDEFINITELY)
                val job = async {
                    withTimeout(10.seconds) {
                        flow.collect { }
                    }
>>>>>>> ccf46d6e
                }
                realm.close()
                job.await()
            } finally {
                if (!realm.isClosed()) {
                    realm.close()
                }
            }
        }
    }

    private suspend fun Realm.writeSampleData(count: Int, idOffset: Int = 0, timeout: Duration? = null) {
        write {
            for (i in idOffset until count + idOffset) {
                copyToRealm(SyncObjectWithAllTypes().apply { stringField = "Object $i" })
            }
        }
        timeout?.let {
            assertTrue { syncSession.uploadAllLocalChanges(timeout) }
        }
    }

    // Operator that will return a flow that emits an incresing integer on each completion event
    private fun Flow<Progress>.completionCounter(): Flow<Int> =
        filter { it.isTransferComplete }
            .distinctUntilChanged()
            // Increment completed count if we are done transferring and the amount of bytes has
            // increased
            .scan(0UL to 0) { (bytes, completed), progress ->
                if (progress.isTransferComplete && progress.transferableBytes > bytes) {
                    (progress.transferredBytes to completed + 1)
                } else {
                    (bytes to completed)
                }
            }
            .drop(1)
            .map { (_, completed) -> completed }

    private fun createSyncConfig(
        user: User,
        partitionValue: String = getTestPartitionValue()
    ): SyncConfiguration {
        return SyncConfiguration.Builder(user, partitionValue, schema)
            .build()
    }

    private fun getTestPartitionValue(): String {
        if (!this::partitionValue.isInitialized) {
            fail("Test not setup correctly. Partition value is missing")
        }
        return partitionValue
    }
}<|MERGE_RESOLUTION|>--- conflicted
+++ resolved
@@ -29,14 +29,9 @@
 import io.realm.kotlin.test.mongodb.TEST_APP_FLEX
 import io.realm.kotlin.test.mongodb.TEST_APP_PARTITION
 import io.realm.kotlin.test.mongodb.TestApp
-import io.realm.kotlin.test.mongodb.TestApp.Companion.use
 import io.realm.kotlin.test.mongodb.common.utils.assertFailsWithMessage
 import io.realm.kotlin.test.mongodb.createUserAndLogIn
-<<<<<<< HEAD
-import io.realm.kotlin.test.platform.PlatformUtils
-=======
 import io.realm.kotlin.test.mongodb.use
->>>>>>> ccf46d6e
 import io.realm.kotlin.test.util.use
 import kotlinx.coroutines.async
 import kotlinx.coroutines.delay
@@ -246,13 +241,7 @@
 
     @Test
     fun throwsOnFlexibleSync() = runBlocking {
-<<<<<<< HEAD
-        TestApp(appName = TEST_APP_FLEX, builder = {
-            it.syncRootDirectory(PlatformUtils.createTempDir())
-        }).use { app ->
-=======
         TestApp("throwsOnFlexibleSync", TEST_APP_FLEX).use {
->>>>>>> ccf46d6e
             val user = app.createUserAndLogIn()
             val configuration: SyncConfiguration = SyncConfiguration.create(user, schema)
             Realm.open(configuration).use { realm ->
@@ -267,15 +256,7 @@
 
     @Test
     fun completesOnClose() = runBlocking {
-<<<<<<< HEAD
-        val user = app.createUserAndLogIn()
-        val realm = Realm.open(createSyncConfig(user))
-        try {
-            val flow = realm.syncSession.progressAsFlow(Direction.DOWNLOAD, ProgressMode.INDEFINITELY)
-            val job = async {
-                withTimeout(10.seconds) {
-                    flow.collect { }
-=======
+        val app = TestApp(TEST_APP_PARTITION)
         TestApp("completesOnClose", TEST_APP_PARTITION).use { app ->
             val user = app.createUserAndLogIn()
             val realm = Realm.open(createSyncConfig(user))
@@ -285,7 +266,6 @@
                     withTimeout(10.seconds) {
                         flow.collect { }
                     }
->>>>>>> ccf46d6e
                 }
                 realm.close()
                 job.await()
