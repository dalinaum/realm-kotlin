--- conflicted
+++ resolved
@@ -119,11 +119,7 @@
 
     private fun initApp(): TestApp {
         return TestApp(
-<<<<<<< HEAD
-            appName = "${io.realm.kotlin.test.mongodb.SyncServerConfig.appPrefix}-obfsctr",
-=======
             appName = syncServerAppName("obfsctr"),
->>>>>>> 82571d7e
             logLevel = LogLevel.DEBUG,
             customLogger = ObfuscatorLoggerInspector(channel),
             initialSetup = { app, service ->
@@ -148,11 +144,7 @@
     fun nullObfuscator() = runBlocking {
         val logger = CustomLogCollector("NULL-OBFUSCATOR", LogLevel.DEBUG)
         app = TestApp(
-<<<<<<< HEAD
-            appName = "${io.realm.kotlin.test.mongodb.SyncServerConfig.appPrefix}-null-obf",
-=======
             appName = syncServerAppName("null-obf"),
->>>>>>> 82571d7e
             logLevel = LogLevel.DEBUG,
             builder = { it.httpLogObfuscator(null) },
             customLogger = logger,
