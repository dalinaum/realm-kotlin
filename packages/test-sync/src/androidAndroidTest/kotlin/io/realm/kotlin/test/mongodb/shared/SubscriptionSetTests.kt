--- conflicted
+++ resolved
@@ -157,12 +157,7 @@
         subscriptions.waitForSynchronization()
         assertEquals(SubscriptionSetState.COMPLETE, subscriptions.state)
         subscriptions.update {
-<<<<<<< HEAD
-            // `age` is not a queriable field but will be added automatically
-            // LIMIT should fail on the server
-=======
             // Flexible Sync queries cannot use limit
->>>>>>> fac62259
             realm.query<FlexParentObject>("age > 42 LIMIT(1)").subscribe("test2")
         }
         assertFailsWith<BadFlexibleSyncQueryException> {
