/*
 * Copyright 2021 Realm Inc.
 *
 * Licensed under the Apache License, Version 2.0 (the "License");
 * you may not use this file except in compliance with the License.
 * You may obtain a copy of the License at
 *
 * http://www.apache.org/licenses/LICENSE-2.0
 *
 * Unless required by applicable law or agreed to in writing, software
 * distributed under the License is distributed on an "AS IS" BASIS,
 * WITHOUT WARRANTIES OR CONDITIONS OF ANY KIND, either express or implied.
 * See the License for the specific language governing permissions and
 * limitations under the License.
 */

package io.realm.kotlin.test.mongodb.shared

import io.realm.kotlin.internal.platform.PATH_SEPARATOR
import io.realm.kotlin.internal.platform.appFilesDirectory
import io.realm.kotlin.internal.platform.runBlocking
import io.realm.kotlin.mongodb.AppConfiguration
import io.realm.kotlin.mongodb.sync.SyncConfiguration
import io.realm.kotlin.test.assertFailsWithMessage
import io.realm.kotlin.test.mongodb.TestApp
import io.realm.kotlin.test.mongodb.asTestApp
import io.realm.kotlin.test.mongodb.createUserAndLogIn
import io.realm.kotlin.test.platform.PlatformUtils
import io.realm.kotlin.test.util.TestHelper
import kotlin.test.Ignore
import kotlin.test.Test
import kotlin.test.assertContentEquals
import kotlin.test.assertEquals
import kotlin.test.assertFailsWith
import kotlin.test.assertIs
import kotlin.test.assertNotEquals
import kotlin.test.assertNotNull
import kotlin.test.assertNotSame
import kotlin.test.assertNull
import kotlin.test.assertTrue

// private const val CUSTOM_HEADER_NAME = "Foo"
// private const val CUSTOM_HEADER_VALUE = "bar"
// private const val AUTH_HEADER_NAME = "RealmAuth"
private const val APP_ID = "app-id"

class AppConfigurationTests {

//    val looperThread = BlockingLooperThread()
//
//    @get:Rule
//    val tempFolder = TemporaryFolder()

//    @Test
//    fun authorizationHeaderName_illegalArgumentsThrows() {
//        val builder: AppConfiguration.Builder = AppConfiguration.Builder(APP_ID)
//        assertFailsWith<IllegalArgumentException> { builder.authorizationHeaderName(TestHelper.getNull()) }
//        assertFailsWith<IllegalArgumentException> { builder.authorizationHeaderName("") }
//    }
//
//    @Test
//    fun authorizationHeaderName() {
//        val config1 = AppConfiguration.Builder(APP_ID).build()
//        assertEquals("Authorization", config1.authorizationHeaderName)
//
//        val config2 = AppConfiguration.Builder(APP_ID)
//            .authorizationHeaderName("CustomAuth")
//            .build()
//        assertEquals("CustomAuth", config2.authorizationHeaderName)
//    }
//
//    @Test
//    fun addCustomRequestHeader_illegalArgumentThrows() {
//        val builder: AppConfiguration.Builder = AppConfiguration.Builder(APP_ID)
//        assertFailsWith<IllegalArgumentException> { builder.addCustomRequestHeader("", "val") }
//        assertFailsWith<IllegalArgumentException> { builder.addCustomRequestHeader(TestHelper.getNull(), "val") }
//        assertFailsWith<IllegalArgumentException> { builder.addCustomRequestHeader("header", TestHelper.getNull()) }
//    }
//
//    @Test
//    fun addCustomRequestHeader() {
//        val config = AppConfiguration.Builder(APP_ID)
//            .addCustomRequestHeader("header1", "val1")
//            .addCustomRequestHeader("header2", "val2")
//            .build()
//        val headers: Map<String, String> = config.customRequestHeaders
//        assertEquals(2, headers.size.toLong())
//        assertTrue(headers.any { it.key == "header1" && it.value == "val1" })
//        assertTrue(headers.any { it.key == "header2" && it.value == "val2" })
//    }
//
//    @Test
//    fun addCustomRequestHeaders() {
//        val inputHeaders: MutableMap<String, String> = LinkedHashMap()
//        inputHeaders["header1"] = "value1"
//        inputHeaders["header2"] = "value2"
//        val config = AppConfiguration.Builder(APP_ID)
//            .addCustomRequestHeaders(TestHelper.getNull())
//            .addCustomRequestHeaders(inputHeaders)
//            .build()
//        val outputHeaders: Map<String, String> = config.customRequestHeaders
//        assertEquals(2, outputHeaders.size.toLong())
//        assertTrue(outputHeaders.any { it.key == "header1" && it.value == "value1" })
//        assertTrue(outputHeaders.any { it.key == "header2" && it.value == "value2" })
//    }
//
//    @Test
//    fun addCustomHeader_combinesSingleAndMultiple() {
//        val config = AppConfiguration.Builder(APP_ID)
//            .addCustomRequestHeader("header3", "val3")
//            .addCustomRequestHeaders(mapOf(Pair("header1", "val1")))
//            .build()
//        val headers: Map<String, String> = config.customRequestHeaders
//        assertEquals(2, headers.size)
//        assertTrue(headers.any { it.key == "header3" && it.value == "val3" })
//        assertTrue(headers.any { it.key == "header1" && it.value == "val1" })
//    }

    @Test
    fun create() {
        val config = AppConfiguration.create(APP_ID)
        assertIs<AppConfiguration>(config)
        assertEquals(APP_ID, config.appId)
    }

    @Test
    fun syncRootDirectory_default() {
        val config = AppConfiguration.Builder(APP_ID).build()
        val expectedDefaultRoot = appFilesDirectory()
        assertEquals(expectedDefaultRoot, config.syncRootDirectory)
    }

    @Test
    fun syncRootDirectory() {
        val builder: AppConfiguration.Builder = AppConfiguration.Builder(APP_ID)
        val expectedRoot = "${appFilesDirectory()}${PATH_SEPARATOR}myCustomDir"
        val config = builder
            .syncRootDirectory(expectedRoot)
            .build()
        assertEquals(expectedRoot, config.syncRootDirectory)
    }

    @Test
    fun syncRootDirectory_writeProtectedDir() {
        val builder: AppConfiguration.Builder = AppConfiguration.Builder(APP_ID)
        val dir = PlatformUtils.createTempDir(readOnly = true)
        assertFailsWith<IllegalArgumentException> { builder.syncRootDirectory(dir) }
    }

    // When creating the full path for a synced Realm, we will always append `/mongodb-realm` to
    // the configured `AppConfiguration.syncRootDir`
    @Test
    fun syncRootDirectory_appendDirectoryToPath() = runBlocking {
        val expectedRoot = "${appFilesDirectory()}${PATH_SEPARATOR}myCustomDir"
        val app = TestApp(builder = {
            it.syncRootDirectory(expectedRoot)
        })
        val (email, password) = TestHelper.randomEmail() to "password1234"
        val user = app.createUserAndLogIn(email, password)
        try {
            assertEquals(expectedRoot, app.configuration.syncRootDirectory)
            // When creating the full path for a synced Realm, we will always append `/mongodb-realm` to
            // the configured `AppConfiguration.syncRootDir`
            val partitionValue = TestHelper.randomPartitionValue()
<<<<<<< HEAD
            val suffix = "${PATH_SEPARATOR}myCustomDir${PATH_SEPARATOR}mongodb-realm${PATH_SEPARATOR}${user.app.configuration.appId}${PATH_SEPARATOR}${user.identity}${PATH_SEPARATOR}s_$partitionValue.realm"
=======
            val suffix = "${PATH_SEPARATOR}myCustomDir${PATH_SEPARATOR}mongodb-realm${PATH_SEPARATOR}${user.app.configuration.appId}${PATH_SEPARATOR}${user.id}${PATH_SEPARATOR}s_$partitionValue.realm"
>>>>>>> 82571d7e
            val config = SyncConfiguration.Builder(user, partitionValue, schema = setOf()).build()
            assertTrue(config.path.endsWith(suffix), "Failed: ${config.path} vs. $suffix")
        } finally {
            app.asTestApp.close()
        }
    }

//    @Test // TODO we need an IO framework to test this properly, see https://github.com/realm/realm-kotlin/issues/699
//    fun syncRootDirectory_dirIsAFile() {
//        val builder: AppConfiguration.Builder = AppConfiguration.Builder(APP_ID)
//        val file = File(tempFolder.newFolder(), "dummyfile")
//        assertTrue(file.createNewFile())
//        assertFailsWith<IllegalArgumentException> { builder.syncRootDirectory(file) }
//    }
//
    @Test
    fun appName() {
        val config = AppConfiguration.Builder(APP_ID)
            .appName("app-name")
            .build()
        assertEquals("app-name", config.appName)
    }

    @Test
    fun appName_defaultValue() {
        val config = AppConfiguration.Builder(APP_ID).build()
        assertEquals(null, config.appName)
    }

    @Test
    fun appName_invalidValuesThrows() {
        val builder = AppConfiguration.Builder(APP_ID)
        assertFailsWith<IllegalArgumentException> { builder.appName("") }
    }

    @Test
    fun appVersion() {
        val config = AppConfiguration.Builder(APP_ID)
            .appVersion("app-version")
            .build()
        assertEquals("app-version", config.appVersion)
    }

    @Test
    fun appVersion_defaultValue() {
        val config = AppConfiguration.Builder(APP_ID).build()
        assertEquals(null, config.appVersion)
    }

    @Test
    fun appVersion_invalidValuesThrows() {
        val builder = AppConfiguration.Builder(APP_ID)
        assertFailsWith<IllegalArgumentException> { builder.appVersion("") }
    }

    @Test
    fun baseUrl() {
        val url = "http://myurl.com"
        val config = AppConfiguration.Builder("foo").baseUrl(url).build()
        assertEquals(url, config.baseUrl)
    }

    @Test
    fun baseUrl_defaultValue() {
        val url = "https://realm.mongodb.com"
        val config = AppConfiguration.Builder("foo").build()
        assertEquals(url, config.baseUrl)
    }

//    @Test
//    fun baseUrl_invalidValuesThrows() {
//        val configBuilder = AppConfiguration.Builder("foo")
//        assertFailsWith<IllegalArgumentException> { configBuilder.baseUrl("") }
//        assertFailsWith<IllegalArgumentException> { configBuilder.baseUrl(TestHelper.getNull()) }
//        assertFailsWith<IllegalArgumentException> { configBuilder.baseUrl("invalid-url") }
//    }
//
//    @Test
//    fun defaultSyncErrorHandler() {
//        val errorHandler = SyncSession.ErrorHandler { _, _ -> }
//
//        val config = AppConfiguration.Builder(APP_ID)
//            .defaultSyncErrorHandler(errorHandler)
//            .build()
//        assertEquals(config.defaultErrorHandler, errorHandler)
//    }
//
//    @Test
//    fun defaultSyncErrorHandler_invalidValuesThrows() {
//        assertFailsWith<IllegalArgumentException> {
//            AppConfiguration.Builder(APP_ID)
//                .defaultSyncErrorHandler(TestHelper.getNull())
//        }
//
//    }
//
//    @Test
//    fun defaultClientResetHandler() {
//        val handler = SyncSession.ClientResetHandler { _, _ -> }
//
//        val config = AppConfiguration.Builder(APP_ID)
//            .defaultClientResetHandler(handler)
//            .build()
//        assertEquals(config.defaultClientResetHandler, handler)
//    }
//
//    @Test
//    fun defaultClientResetHandler_invalidValuesThrows() {
//        val builder = AppConfiguration.Builder(APP_ID)
//        assertFailsWith<IllegalArgumentException> {
//            builder.defaultClientResetHandler(TestHelper.getNull())
//        }
//    }
//

    @Test
    fun encryptionKey() {
        val key = TestHelper.getRandomKey()
        val config = AppConfiguration.Builder(APP_ID)
            .encryptionKey(key)
            .build()

        assertContentEquals(key, config.encryptionKey)
    }

    @Test
    fun encryptionKey_isCopy() {
        val key = TestHelper.getRandomKey()
        val config = AppConfiguration.Builder(APP_ID)
            .encryptionKey(key)
            .build()

        assertNotSame(key, config.encryptionKey)
    }

    @Test
    fun encryptionKey_illegalValueThrows() {
        val builder = AppConfiguration.Builder(APP_ID)

        val tooShortKey = ByteArray(1)
        assertFailsWithMessage<IllegalArgumentException>("The provided key must be") {
            builder.encryptionKey(tooShortKey)
        }

        val tooLongKey = ByteArray(65)
        assertFailsWithMessage<IllegalArgumentException>("The provided key must be") {
            builder.encryptionKey(tooLongKey)
        }
    }

    @Test
    fun httpLogObfuscator_null() {
        val config = AppConfiguration.Builder(APP_ID)
            .httpLogObfuscator(null)
            .build()
        assertNull(config.httpLogObfuscator)
    }

    @Suppress("invisible_reference", "invisible_member")
    @Test
    fun defaultLoginInfoObfuscator() {
        val config = AppConfiguration.Builder(APP_ID).build()
        assertNotNull(config.httpLogObfuscator)
        assertTrue(config.httpLogObfuscator is io.realm.kotlin.mongodb.internal.LogObfuscatorImpl)
    }

//
//    @Test
//    fun requestTimeout() {
//        val config = AppConfiguration.Builder(APP_ID)
//            .requestTimeout(1, TimeUnit.SECONDS)
//            .build()
//        assertEquals(1000L, config.requestTimeoutMs)
//    }
//
//    @Test
//    fun requestTimeout_invalidValuesThrows() {
//        val builder = AppConfiguration.Builder(APP_ID)
//
//        assertFailsWith<IllegalArgumentException> { builder.requestTimeout(-1, TimeUnit.MILLISECONDS) }
//        assertFailsWith<IllegalArgumentException> { builder.requestTimeout(1, TestHelper.getNull()) }
//    }
//
//    @Test
//    fun codecRegistry_null() {
//        val builder: AppConfiguration.Builder = AppConfiguration.Builder(APP_ID)
//        assertFailsWith<IllegalArgumentException> {
//            builder.codecRegistry(TestHelper.getNull())
//        }
//    }
//
//    @Test
//    fun defaultFunctionsCodecRegistry() {
//        val config: AppConfiguration = AppConfiguration.Builder(APP_ID).build()
//        assertEquals(AppConfiguration.DEFAULT_BSON_CODEC_REGISTRY, config.defaultCodecRegistry)
//    }
//
//    @Test
//    fun customCodecRegistry() {
//        val configCodecRegistry = CodecRegistries.fromCodecs(StringCodec())
//        val config: AppConfiguration = AppConfiguration.Builder(APP_ID)
//            .codecRegistry(configCodecRegistry)
//            .build()
//        assertEquals(configCodecRegistry, config.defaultCodecRegistry)
//    }
//
//    // Check that custom headers and auth header renames are correctly used for HTTP requests
//    // performed from Java.
//    @Test
//    fun javaRequestCustomHeaders() {
//        var app: App? = null
//        try {
//            looperThread.runBlocking {
//                app = TestApp(builder = { builder ->
//                    builder.addCustomRequestHeader(CUSTOM_HEADER_NAME, CUSTOM_HEADER_VALUE)
//                    builder.authorizationHeaderName(AUTH_HEADER_NAME)
//                })
//                runJavaRequestCustomHeadersTest(app!!)
//            }
//        } finally {
//            app?.close()
//        }
//    }
//
//    private fun runJavaRequestCustomHeadersTest(app: App) {
//        val username = UUID.randomUUID().toString()
//        val password = "password"
//        val headerSet = AtomicBoolean(false)
//
//        // Setup logger to inspect that we get a log message with the custom headers
//        val level = RealmLog.getLevel()
//        RealmLog.setLevel(LogLevel.ALL)
//        val logger = RealmLogger { level: Int, tag: String?, throwable: Throwable?, message: String? ->
//            if (level > LogLevel.TRACE && message!!.contains(CUSTOM_HEADER_NAME) && message.contains(CUSTOM_HEADER_VALUE)
//                && message.contains("RealmAuth: ")) {
//                headerSet.set(true)
//            }
//        }
//        RealmLog.add(logger)
//        assertFailsWithErrorCode(ErrorCode.SERVICE_UNKNOWN) {
//            app.registerUserAndLogin(username, password)
//        }
//        RealmLog.remove(logger)
//        RealmLog.setLevel(level)
//
//        assertTrue(headerSet.get())
//        looperThread.testComplete()
//    }

    fun equals_same() {
        val appId = "foo"
        val url = "http://myurl.com"
        val config = AppConfiguration.Builder(appId)
            .baseUrl(url)
            .build()
        val otherConfig = AppConfiguration.Builder(appId)
            .baseUrl(url)
            .build()
        assertEquals(config, otherConfig)
    }

    fun equals_different() {
        val config = AppConfiguration.Builder("foo")
            .baseUrl("http://myurl.com")
            .build()
        val otherConfig = AppConfiguration.Builder("fooooo")
            .baseUrl("http://www.mongodb.com")
            .build()
        assertNotEquals(config, otherConfig)
    }

    @Ignore // TODO
    fun dispatcher() { }
}<|MERGE_RESOLUTION|>--- conflicted
+++ resolved
@@ -162,11 +162,7 @@
             // When creating the full path for a synced Realm, we will always append `/mongodb-realm` to
             // the configured `AppConfiguration.syncRootDir`
             val partitionValue = TestHelper.randomPartitionValue()
-<<<<<<< HEAD
-            val suffix = "${PATH_SEPARATOR}myCustomDir${PATH_SEPARATOR}mongodb-realm${PATH_SEPARATOR}${user.app.configuration.appId}${PATH_SEPARATOR}${user.identity}${PATH_SEPARATOR}s_$partitionValue.realm"
-=======
             val suffix = "${PATH_SEPARATOR}myCustomDir${PATH_SEPARATOR}mongodb-realm${PATH_SEPARATOR}${user.app.configuration.appId}${PATH_SEPARATOR}${user.id}${PATH_SEPARATOR}s_$partitionValue.realm"
->>>>>>> 82571d7e
             val config = SyncConfiguration.Builder(user, partitionValue, schema = setOf()).build()
             assertTrue(config.path.endsWith(suffix), "Failed: ${config.path} vs. $suffix")
         } finally {
