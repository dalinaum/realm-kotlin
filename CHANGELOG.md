## 1.0.1 (2022-07-07)

### Breaking Changes
* None.

### Enhancements
<<<<<<< HEAD
* Added support for `UUID` through a new property type: `RealmUUID`.
=======
* Added support for `ByteArray`. ([#584](https://github.com/realm/realm-kotlin/issues/584))
>>>>>>> 6db7f4e6

### Fixed
* Fixed JVM memory leak when passing string to C-API. (Issue [#890](https://github.com/realm/realm-kotlin/issues/890))
* Fixed crash present on release-mode apps using Sync due to missing Proguard exception for `ResponseCallback`.
* The compiler plugin did not set the generic parameter correctly for an internal field inside model classes. This could result in other libraries that operated on the source code throwing an error of the type: `undeclared type variable: T`. (Issue [#901](https://github.com/realm/realm-kotlin/issues/901))
* String read from a realm was mistakenly treated as zero-terminated, resulting in strings with `\0`-characters to be truncated when read. Inserting data worked correctly. (Issue [#911](https://github.com/realm/realm-kotlin/issues/911))
* [Sync] Fix internal ordering of `EmailPasswordAuth.resetPassword(...)` arguments. (Issue [#885](https://github.com/realm/realm-kotlin/issues/885))
* [Sync] Sync error events not requiring a Client Reset incorrectly assumed they had to include a path to a recovery Realm file. (Issue [#895](https://github.com/realm/realm-kotlin/issues/895))

### Compatibility
* This release is compatible with:
  * Kotlin 1.6.10 and above.
  * Coroutines 1.6.0-native-mt. Also compatible with Coroutines 1.6.0 but requires enabling of the new memory model and disabling of freezing, see https://github.com/realm/realm-kotlin#kotlin-memory-model-and-coroutine-compatibility for details on that.
  * AtomicFu 0.17.0.
* Minimum Gradle version: 6.1.1.  
* Minimum Android Gradle Plugin version: 4.0.0.
* Minimum Android SDK: 16.

### Internal
* None.


## 1.0.0 (2022-06-07)

### Breaking Changes
* Move all classes from package `io.realm` to `io.realm.kotlin`. This allows Realm Java and Realm Kotlin to be included in the same app without having class name conflicts. *WARNING:* While both libraries can be configured to open the same file, doing so concurrently is currently not supported and can lead to corrupted realm files.
* Updated default behavior for implicit import APIs (realm objects setters and list add/insert/set-operations) to update existing objects with similar primary key instead of throwing. (Issue [#849](https://github.com/realm/realm-kotlin/issues/849))
* Introduced `BaseRealmObject` as base interface of `RealmObject` and `DynamicRealmObject` to prepare for future embedded object support.
  * Most APIs accepts `BaseRealmObject` instead of `RealmObject`.
  * `DynamicRealmObject` no longer implements `RealmObject` but only `BaseRealmObject`
  * Besides the changes of base class of `DynamicRealmObject`, this should not require and code changes.
* Moved all modeling defining types to `io.realm.kotlin.types`
  * Moved `BaseRealmObject`, `RealmObject`, `EmbeddedObject`, `RealmList`, `RealmInstant` and `ObjectId` from `io.realm` to `io.realm.kotlin.types`
* Moved `RealmResults` from `io.realm` to `io.realm.kotlin.query`
* Reworked API for dynamic objects.
  * Support for unmanaged dynamic objects through `DynamicMutableRealmObject.create()`.
  * Replaced `DynamicMutableRealm.create()` with `DynamicMutableRealm.copyToRealm()` similar to `MutableRealm.copyToRealm()`.
* Moved `io.realm.MutableRealm.UpdatePolicy` to top-level class `io.realm.kotlin.UpdatePolicy` as it now also applies to `DynamicMutableRealm.copyToRealm()`.
* Deleted `Queryable`-interface and removed it from `RealmResults`.
* Moved extension methods on `BaseRealmObject`, `MutableRealm`, `TypedRealm`, `Realm` and `Iterable` from `io.realm` to `io.realm.kotlin.ext`
* Moved `io.realm.MutableRealm.UpdatePolicy` to top-level class `io.realm.UpdatePolicy` as it now also applies to `DynamicMutableRealm.copyToRealm()`
* All exceptions from Realm now has `RealmException` as their base class instead of `RealmCoreException` or `Exception`.
* Aligned factory methods naming. (Issue [#835](https://github.com/realm/realm-kotlin/issues/835))
  * Renamed `RealmConfiguration.with(...)` to `RealmConfiguration.create(...)`
  * Renamed `SyncConfiguration.with(...)` to `SyncConfiguration.create(...)`
  * Renamed `RealmInstant.fromEpochSeconds(...)` to `RealmInstant.from(...)`
* Reduced `DynamicMutableRealm` APIs (`copyToRealm()` and `findLatest()`) to only allow import and lookup of `DynamicRealmObject`s.

### Enhancements
* [Sync] Support for Flexible Sync through `Realm.subscriptions`. (Issue [#824](https://github.com/realm/realm-kotlin/pull/824))
* [Sync] Added support for `ObjectId` ([#652](https://github.com/realm/realm-kotlin/issues/652)). `ObjectId` can be used as a primary key in model definition.
* [Sync] Support for `SyncConfiguration.Builder.InitialData()`. (Issue [#422](https://github.com/realm/realm-kotlin/issues/422))
* [Sync] Support for `SyncConfiguration.Builder.initialSubscriptions()`. (Issue [#831](https://github.com/realm/realm-kotlin/issues/831))
* [Sync] Support for `SyncConfiguration.Builder.waitForInitialRemoteData()`. (Issue [#821](https://github.com/realm/realm-kotlin/issues/821))
* [Sync] Support for accessing and controlling the session state through `SyncSession.state`, `SyncSession.pause()` and `SyncSession.resume()`.
* [Sync] Added `SyncConfiguration.syncClientResetStrategy` which enables support for client reset via `DiscardUnsyncedChangesStrategy` for partition-based realms and `ManuallyRecoverUnsyncedChangesStrategy` for Flexible Sync realms.
* [Sync] Support `ObjectId` as a partition key.
* Support for embedded objects. (Issue [#551](https://github.com/realm/realm-kotlin/issues/551))
* Support for `RealmConfiguration.Builder.initialData()`. (Issue [#579](https://github.com/realm/realm-kotlin/issues/579))
* Preparing the compiler plugin to be compatible with Kotlin `1.7.0-RC`. (Issue [#843](https://github.com/realm/realm-kotlin/issues/843))
* Added `AppConfiguration.create(...)` as convenience method for `AppConfiguration.Builder(...).build()` (Issue [#835](https://github.com/realm/realm-kotlin/issues/835))

### Fixed
* Fix missing symbol (`___bid_IDEC_glbround`) on Apple silicon
* Creating a `RealmConfiguration` off the main thread on Kotlin Native could crash with `IncorrectDereferenceException`. (Issue [#799](https://github.com/realm/realm-kotlin/issues/799))
* Compiler error when using cyclic references in compiled module. (Issue [#339](https://github.com/realm/realm-kotlin/issues/339))

### Compatibility
* This release is compatible with:
  * Kotlin 1.6.10 and above.
  * Coroutines 1.6.0-native-mt. Also compatible with Coroutines 1.6.0 but requires enabling of the new memory model and disabling of freezing, see https://github.com/realm/realm-kotlin#kotlin-memory-model-and-coroutine-compatibility for details on that.
  * AtomicFu 0.17.0.
* Minimum Gradle version: 6.1.1.  
* Minimum Android Gradle Plugin version: 4.0.0.
* Minimum Android SDK: 16.

### Internal
* Updated to Realm Core 12.1.0, commit f8f6b3730e32dcc5b6564ebbfa5626a640cdb52a.


## 0.11.1 (2022-05-05)

### Breaking Changes
* None.

### Enhancements
* None.

### Fixed
* Fix crash in list notification listener (Issue [#827](https://github.com/realm/realm-kotlin/issues/827), since 0.11.0)

### Compatibility
* This release is compatible with:
  * Kotlin 1.6.10 and above.
  * Coroutines 1.6.0-native-mt. Also compatible with Coroutines 1.6.0 but requires enabling of the new memory model and disabling of freezing, see https://github.com/realm/realm-kotlin#kotlin-memory-model-and-coroutine-compatibility for details on that.
  * AtomicFu 0.17.0.
* Minimum Gradle version: 6.1.1.  
* Minimum Android Gradle Plugin version: 4.0.0.
* Minimum Android SDK: 16.

### Internal
* None.


## 0.11.0 (2022-04-29)

### Breaking Changes
* [Sync] `SyncConfiguration` and `SyncSession` have been moved to `io.realm.mongodb.sync`.
* [Sync] `EmailPasswordAuth` has been movedto `io.realm.mongodb.auth`.
* [Sync] Improved exception hierarchy for App and Sync exceptions. All sync/app exceptions now use `io.realm.mongodb.exceptions.AppException` as their top-level exception type. Many methods have more specialized exceptions for common errors that can be caught and reacted to. See `AppException` documentation for more details.
* [Sync] `SyncConfiguration.directory` is no longer available.
* [Sync] Removed `SyncConfiguration.partitionValue` as it exposed internal implementation details. It will be reintroduced at a later date.

### Enhancements
* [Sync] `EmailPasswordAuth` has been extended with support for: `confirmUser()`, `resendConfirmationEmail()`, `retryCustomConfirmation()`, `sendResetPasswordEmail()` and `resetPassword()`.
* [Sync] Support for new types of `Credentials`: `apiKey`, `apple`, `facebook`, `google` and `jwt`.
* [Sync] Support for the extension property `Realm.syncSession`, which returns the sync session associated with the realm.
* [Sync] Support for `SyncSession.downloadAllServerChanges()` and `SyncSession.uploadAllLocalChanges()`.
* [Sync] Support for `App.allUsers()`.
* [Sync] Support for `SyncConfiguration.with()`.
* [Sync] Support for `null` and `Integer` (along side already existing `String` and `Long`) partition values when using Partion-based Sync.
* [Sync] Support for `User.remove()`.
* [Sync] `AppConfiguration.syncRootDirectory` has been added to allow users to set the root folder containing all files used for data synchronization between the device and MongoDB Realm. (Issue [#795](https://github.com/realm/realm-kotlin/issues/795))
* Encrypted Realms now use OpenSSL 1.1.1n, up from v1.1.1g.

### Fixed
* Fix duplication of list object references when importing existing objects with `copyToRealm(..., updatePolicy = UpdatePolicy.ALL)` (Issue [#805](https://github.com/realm/realm-kotlin/issues/805))
* Bug in the encryption layer that could result in corrupted Realm files. (Realm Core Issue [#5360](https://github.com/realm/realm-core/issues/5360), since 0.10.0)

### Compatibility
* This release is compatible with:
  * Kotlin 1.6.10 and above.
  * Coroutines 1.6.0-native-mt. Also compatible with Coroutines 1.6.0 but requires enabling of the new memory model and disabling of freezing, see https://github.com/realm/realm-kotlin#kotlin-memory-model-and-coroutine-compatibility for details on that.
  * AtomicFu 0.17.0.
* Minimum Gradle version: 6.1.1.  
* Minimum Android Gradle Plugin version: 4.0.0.
* Minimum Android SDK: 16.

### Internal
* Updated to Realm Core 11.15.0, commit 9544b48e52c49e0267c3424b0b92c2f5efd5e2b9.
* Updated to Ktor 1.6.8.
* Updated to Ktlint 0.45.2.
* Rename internal synthetic variables prefix to `io_realm_kotlin_`, so deprecated prefix `$realm$` is avoided.
* Using latest Kotlin version (EAP) for the `kmm-sample` app to test compatibility with the latest/upcoming Kotlin version.


## 0.10.2 (2022-04-01)

### Breaking Changes
* None.

### Enhancements
* None.

### Fixed
* Fix query syntax errors of seemingly correct query (Issue [#683](https://github.com/realm/realm-kotlin/issues/683))
* Fix error when importing lists with existing objects through `copyToRealm` with `UpdatePolicy.ALL` (Issue [#771](https://github.com/realm/realm-kotlin/issues/771))

### Compatibility
* This release is compatible with:
  * Kotlin 1.6.10.
  * Coroutines 1.6.0-native-mt. Also compatible with Coroutines 1.6.0 but requires enabling of the new memory model and disabling of freezing, see https://github.com/realm/realm-kotlin#kotlin-memory-model-and-coroutine-compatibility for details on that.
  * AtomicFu 0.17.0.
* Minimum Gradle version: 6.1.1.  
* Minimum Android Gradle Plugin version: 4.0.0.
* Minimum Android SDK: 16.

### Internal
* None.

## 0.10.1 (2022-03-24)

### Breaking Changes
* None.

### Enhancements
* Reducing the binary size for Android dependency. (Issue [#216](https://github.com/realm/realm-kotlin/issues/216)).
* Using static c++ runtime library (stl) for Android. (Issue [#694](https://github.com/realm/realm-kotlin/issues/694)).

### Fixed
* Fix assignments to `RealmList`-properties on managed objects (Issue [#718](https://github.com/realm/realm-kotlin/issues/718))
* `iosSimulatorArm64` and `iosX64` cinterop dependencies were compiled with unnecessary additional architectures, causing a fat framework to fail with (Issue [#722](https://github.com/realm/realm-kotlin/issues/722))

### Compatibility
* This release is compatible with:
  * Kotlin 1.6.10.
  * Coroutines 1.6.0-native-mt. Also compatible with Coroutines 1.6.0 but requires enabling of the new memory model and disabling of freezing, see https://github.com/realm/realm-kotlin#kotlin-memory-model-and-coroutine-compatibility for details on that.
  * AtomicFu 0.17.0.
* Minimum Gradle version: 6.1.1.  
* Minimum Android Gradle Plugin version: 4.0.0.
* Minimum Android SDK: 16.

### Internal
* None.


## 0.10.0 (2022-03-04)

### Breaking Changes
* `RealmConfiguration.Builder.path()` has been replaced by `RealmConfiguration.Builder.directory()`, which can be combined with `RealmConfiguration.Builder.name()` to form the full path. (Issue [#346](https://github.com/realm/realm-kotlin/issues/346))
* `Realm.observe()` and `RealmObject.observe()` have been renamed to `asFlow()`.
* `RealmObject.asFlow` will throw `UnsupportedOperationException` instead of `IllegalStateException` if called on a live or dynamic object in a write transaction or in a migration.
* `RealmObject.asFlow` will throw `UnsupportedOperationException` instead of `IllegalStateException` if called on a live or dynamic object in a write transaction or in a migration.
* Removed `RealmObject.delete()` and `RealmResults.delete()`. All objects, objects specified by queries and results must be delete through `MutableRealm.delete(...)` and `DynamicMutableRealm.delete(...).
* Removed default empty schema argument for `RealmConfiguration.Builder(schema = ... )` and `SyncConfiguration.Builder(..., schema= ... )` as all configuraitons require a non-empty schema.
* Removed `RealmConfiguration.Builder.schema()`. `RealmConfiguration.Builder(schema = ...)` should be used instead.

### Enhancements
* Add support for Gradle Configuration Cache.
* Improved exception message when attempting to delete frozen objects. (Issue [#616](https://github.com/realm/realm-kotlin/issues/616))
* Added `RealmConfiguration.Builder.compactOnLaunch()`, which can be used to control if a Realm file should be compacted when opened.
* A better error message if a data class was used as model classes. (Issue [#684](https://github.com/realm/realm-kotlin/issues/684))
* A better error message if the Realm plugin was not applied to the module containing model classes. (Issue [#676](https://github.com/realm/realm-kotlin/issues/676))
* A better error message if a class is used that is not part of the schema. (Issue [#680](https://github.com/realm/realm-kotlin/issues/680))
* Add support for fine-grained notification on Realm instances. `Realm.asFlow()` yields `RealmChange` that represent the `InitialRealm` or `UpdatedRealm` states.
* Add support for fine-grained notification on Realm objects. `RealmObject.asFlow()` yields `ObjectChange` that represent the `InitialObject`, `UpdatedObject` or `DeletedObject` states.
* Add support for fine-grained notification on Realm lists. `RealmList.asFlow()` yields `ListChange` that represent the `InitialList`, `UpdatedList` or `DeletedList` states.
* Add support for fine-grained notifications on Realm query results. `RealmResults.asFlow()` yields `ResultsChange` that represent the `InitialResults` or `UpdatedResults` states.
* Add support for fine-grained notifications on `RealmSingleQuery`. `RealmSingleQuery.asFlow()` yields `SingleQueryChange` that represent the `PendingObject`, `InitialObject`, `UpdatedObject` or `DeletedObject` states.
* Add support for data migration as part of an automatic schema upgrade through `RealmConfiguration.Builder.migration(RealmMigration)` (Issue [#87](https://github.com/realm/realm-kotlin/issues/87))
* Added ability to delete objects specified by a `RealmQuery` or `RealmResults` through `MutableRealm.delete(...)` and `DynamicMutableRealm.delete(...).
* Add support for updating existing objects through `copyToRealm`. This requires them having a primary key. (Issue [#564](https://github.com/realm/realm-kotlin/issues/564))
* Added `Realm.deleteRealm(RealmConfiguration)` function that deletes the Realm files from the filesystem (Issue [#95](https://github.com/realm/realm-kotlin/issues/95)).


### Fixed
* Intermittent `ConcurrentModificationException` when running parallel builds. (Issue [#626](https://github.com/realm/realm-kotlin/issues/626))
* Refactor the compiler plugin to use API's compatible with Kotlin `1.6.20`. (Issue ([#619](https://github.com/realm/realm-kotlin/issues/619)).
* `RealmConfiguration.path` should report the full Realm path. (Issue ([#605](https://github.com/realm/realm-kotlin/issues/605)).
* Support multiple constructors in model definition (one zero arg constructor is required though). (Issue ([#184](https://github.com/realm/realm-kotlin/issues/184)).
* Boolean argument substitution in queries on iOS/macOS would crash the query. (Issue [#691](https://github.com/realm/realm-kotlin/issues/691))
* Support 32-bit Android (x86 and armeabi-v7a). (Issue ([#109](https://github.com/realm/realm-kotlin/issues/109)).
* Make updates of primary key properties throw IllegalStateException (Issue [#353](https://github.com/realm/realm-kotlin/issues/353))


### Compatibility
* This release is compatible with:
  * Kotlin 1.6.10.
  * Coroutines 1.6.0-native-mt. Also compatible with Coroutines 1.6.0 but requires enabling of the new memory model and disabling of freezing, see https://github.com/realm/realm-kotlin#kotlin-memory-model-and-coroutine-compatibility for details on that.
  * AtomicFu 0.17.0.
* Minimum Gradle version: 6.1.1.  
* Minimum Android Gradle Plugin version: 4.0.0.
* Minimum Android SDK: 16.

### Internal
* Downgraded to Gradle 7.2 as a work-around for https://youtrack.jetbrains.com/issue/KT-51325.
* Updated to Realm Core 11.10.0, commit: ad2b6aeb1fd58135a2d9bf463011e26f934390ea.


## 0.9.0 (2022-01-28)

### Breaking Changes
* `RealmResults.observe()` and `RealmList.observe()` have been renamed to `asFlow()`.
* Querying via `Realm.objects(...)` is no longer supported. Use `Realm.query(...)` instead.

### Enhancements
* Added API for inspecting the schema of the realm with `BaseRealm.schema()` ([#238](https://github.com/realm/realm-kotlin/issues/238)).
* Added support for `RealmQuery` through `Realm.query(...)` ([#84](https://github.com/realm/realm-kotlin/issues/84)).
* Added source code link to model definition compiler errors. ([#173](https://github.com/realm/realm-kotlin/issues/173))
* Support Kotlin's new memory model. Enabled in consuming project with the following gradle properties `kotlin.native.binary.memoryModel=experimental`.
* Add support for JVM on M1 (in case we're running outside Rosetta compatibility mode, example when using Azul JVM which is compiled against `aarch64`) [#629](https://github.com/realm/realm-kotlin/issues/629).

### Fixed
* Sync on jvm targets on Windows/Linux crashes with unavailable scheduler ([#655](https://github.com/realm/realm-kotlin/issues/655)).

### Compatibility
* This release is compatible with:
  * Kotlin 1.6.10.
  * Coroutines 1.6.0-native-mt. Also compatible with Coroutines 1.6.0 but requires enabling of the new memory model and disabling of freezing, see https://github.com/realm/realm-kotlin#kotlin-memory-model-and-coroutine-compatibility for details on that.
  * AtomicFu 0.17.0.
* Minimum Gradle version: 6.1.1.  
* Minimum Android Gradle Plugin version: 4.0.0.
* Minimum Android SDK: 16.

### Internal
* Updated to Gradle 7.3.3.
* Updated to Android Gradle Plugin 7.1.0.
* Updated to AndroidX JUnit 1.1.3.
* Updated to AndroidX Test 1.4.0.


## 0.8.2 (2022-01-20)

### Breaking Changes
* None.

### Enhancements
* None.

### Fixed
* The `library-base` module would try to initialize a number of `library-sync` classes for JNI lookups. These and `RealmObjectCompanion` were not being excluded from Proguard obfuscation causing release builds to crash when initializing JNI [#643](https://github.com/realm/realm-kotlin/issues/643).

### Compatibility
* This release is compatible with:
  * Kotlin 1.6.10.
  * Coroutines 1.5.2-native-mt.
  * AtomicFu 0.17.0.
* Minimum Gradle version: 6.1.1.
* Minimum Android Gradle Plugin version: 4.0.0.
* Minimum Android SDK: 16.

### Internal
* None.


## 0.8.1 (2022-01-18)

### Breaking Changes
* None.

### Enhancements
* None.

### Fixed
* Using a custom module name to fix [#621](https://github.com/realm/realm-kotlin/issues/621).
* Synchronously process project configurations to avoid exceptions when running parallel builds [#626](https://github.com/realm/realm-kotlin/issues/626).
* Update to Kotlin 1.6.10. The `Compatibility` entry for 0.8.0 stating that the project had been updated to Kotlin 1.6.10 was not correct [#640](https://github.com/realm/realm-kotlin/issues/640).

### Compatibility
* This release is compatible with:
  * Kotlin 1.6.10.
  * Coroutines 1.5.2-native-mt.
  * AtomicFu 0.17.0.
* Minimum Gradle version: 6.1.1.  
* Minimum Android Gradle Plugin version: 4.0.0.
* Minimum Android SDK: 16.

### Internal
* Updated to Kotlin 1.6.10.


## 0.8.0 (2021-12-17)

### Breaking Changes
* Reworked configuration hierarchy:
  * Separated common parts of `RealmConfiguraion` and `SyncConfiguration` into `io.realm.Configuration` to avoid polluting the base configuration with local-only options.
  * Changed `Realm.open(RealmConfiguration)` to accept new base configuration with `Realm.open(Configuration)`.
  * Removed option to build `SyncConfiguration`s with `deleteRealmIfMigrationNeeded` option.

### Enhancements
* [Sync] Added support for `User.logOut()` ([#245](https://github.com/realm/realm-kotlin/issues/245)).
* Added support for dates through a new property type: `RealmInstant`.
* Allow to pass schema as a variable containing the involved `KClass`es and build configurations non-fluently ([#389](https://github.com/realm/realm-kotlin/issues/389)).
* Added M1 support for `library-base` variant ([#483](https://github.com/realm/realm-kotlin/issues/483)).

### Fixed
* Gradle metadata for pure Android projects. Now using `io.realm.kotlin:library-base:<VERSION>` should work correctly.
* Compiler plugin symbol lookup happens only on Sourset using Realm ([#544](https://github.com/realm/realm-kotlin/issues/544)).
* Fixed migration exception when opening a synced realm that is already stored in the backend for the first time ([#601](https://github.com/realm/realm-kotlin/issues/604)).

### Compatibility
* This release is compatible with:
  * Kotlin 1.6.10.
  * Coroutines 1.5.2-native-mt.
  * AtomicFu 0.17.0.
* Minimum Gradle version: 6.1.1.  
* Minimum Android Gradle Plugin version: 4.0.0.
* Minimum Android SDK: 16.

### Internal
* Updated to Ktor 1.6.5.
* Updated to AndroidX Startup 1.1.0.
* Updated to Gradle 7.2.
* Updated to Android Gradle Plugin 7.1.0-beta05.
* Updated to NDK 23.1.7779620.
* Updated to Android targetSdk 31.
* Updated to Android compileSdk 31.
* Updated to Android Build Tools 31.0.0.
* Updated to Ktlint version 0.43.0.
* Updated to Ktlint Gradle Plugin 10.2.0.
* Updated to Kotlin Serialization 1.3.0.
* Updated to Detekt 1.19.0-RC1.
* Updated to Dokka 1.6.0.
* Updated to AtomicFu 0.17.0.
* Updated to Realm Core 11.7.0, commit: 5903577608d202ad88f375c1bb2ceedb831f6d7b.


## 0.7.0 (2021-10-31)

### Breaking Changes
* None.

### Enhancements
* Basic MongoDB Realm sync support:
  * Enabled by using library dependency `io.realm.kotlin:library-sync:<VERSION>`
  * Build `AppConfiguration`s through `AppConfiguration.Builder(appId).build()`
  * Linking your app with a MongoDB Realm App through `App.create(appConfiguration)`
  * Log in to a MongoDB Realm App through `App.login(credentials)`. Currently only supports `Credentials.anonymous()` and `Credentials.emailPassword(...)`
  * Create `SyncConfiguration`s through `SyncConfiguration.Builder(user, partitionValue, schema).build()`
  * Create synchronized realm by `Realm.open(syncConfiguration)`

### Fixed
* None.

### Compatibility
* This release is compatible with:
  * Kotlin 1.5.31
  * Coroutines 1.5.2-native-mt
  * AtomicFu 0.16.3

### Internal
* Updated to Realm Core commit: ecfc1bbb734a8520d08f04f12f083641309799b3
* Updated to Ktor 1.6.4.


## 0.6.0 (2021-10-15)

### Breaking Changes
* Rename library dependency from `io.realm.kotlin:library:<VERSION>` to `io.realm.kotlin:library-base:<VERSION>`
* Abstracted public API into interfaces. The interfaces have kept the name of the previous classes so only differences are:
  - Opening a realm: `Realm(configuration)` has changed to `Realm.open(configuration)`
  - Easy construction of simple configurations: `RealmConfiguration(schema = ...)` has changed to `RealmConfiguration.with(schema = ...)`
  - Instantiating a `RealmList` is now done through `realmListOf(...)` or by `Iterable<T>.toRealmList()`
* Make argument to `findLatest` non-nullable: `MutableRealm.findLatest(obj: T?): T?` has changed to `MutableRealm.findLatest(obj: T): T?`
* Allow query arguments to be `null`: `RealmResult.query(query: String = "TRUEPREDICATE", vararg args: Any): RealmResults<T>` has change to `RealmResult.query(query: String = "TRUEPREDICATE", vararg args: Any?): RealmResults<T>`
* Moved `objects(KClass<T>)` and `<reified T> objects()` methods from `BaseRealm` to `TypedRealm`
* Changed `RealmObject.version` into method `RealmObject.version()`.
* Replaced `RuntimeException`s by the explicit exceptions: `IllegalArgumentException`, `IllegalStateException` and `IndexOutOfBoundsException`.
* Throw `Error` an unrecoverable Realm problem happen in the underlying storage engine.
* Removed optional arguments to `RealmConfiguration.with(...)` and `RealmConfiguration.Builder(...)`. Name and path can now only be set through the builder methods.

### Enhancements
* Add support for [JVM target](https://github.com/realm/realm-kotlin/issues/62) supported platforms are: Linux (since Centos7 x86_64), Windows (since 8.1 x86_64) and Macos (x86_64).
* Added support for marking a field as indexed with `@Index`

### Fixed
* Fixed null pointer exceptions when returning an unmanaged object from `MutableRealm.write/writeBlocking`.
* Fixed premature closing of underlying realm of frozen objects returned from `MutableRealm.write/writeBlocking`. (Issue [#477](https://github.com/realm/realm-kotlin/issues/477))

### Compatibility
* This release is compatible with:
  * Kotlin 1.5.31
  * Coroutines 1.5.2-native-mt
  * AtomicFu 0.16.3

### Internal
* Updated to Realm Core commit: 028626880253a62d1c936eed4ef73af80b64b71
* Updated to Kotlin 1.5.31.


## 0.5.0 (2021-08-20)

### Breaking Changes
* Moved `@PrimaryKey` annotation from `io.realm.PrimaryKey` to `io.realm.annotations.PrimaryKey`.

### Enhancements
* Add support for excluding properties from the Realm schema. This is done by either using JVM `@Transient` or the newly added `@io.realm.kotlin.Ignore` annotation. (Issue [#278](https://github.com/realm/realm-kotlin/issues/278)).
* Add support for encrypted Realms. Encryption can be enabled by passing a 64-byte encryption key to the configuration builder. (Issue [#227](https://github.com/realm/realm-kotlin/issues/227))
* Add support for `RealmList` notifications using Kotlin `Flow`s. (Issue [#359](https://github.com/realm/realm-kotlin/issues/359))
* Unmanaged `RealmObject`s can now be added directly to `RealmList`s without having to copy them to Realm beforehand.

### Fixed
* Throw exception when violating primary key uniqueness constraint when importing objects with `copyToRealm`.
* Fix crash caused by premature release of frozen versions (`java.lang.RuntimeException: [18]: Access to invalidated Results objects`)
* Fix optimizations bypassing our custom getter and setter from within a class (Issue [#375](https://github.com/realm/realm-kotlin/issues/375)).

### Compatibility
* This release is compatible with Kotlin 1.5.21 and Coroutines 1.5.0.

### Internal
* Updated to Kotlin 1.5.21.
* Updated Gradle to 7.1.1.
* Updated Android Gradle Plugin to 4.1.0.
* Updated to Android Build Tools 30.0.2.
* Updated to targetSdk 30 for Android.
* Now uses Java 11 to build the project.


## 0.4.1 (2021-07-16)

### Breaking Changes
* None.

### Enhancements
* None.

### Fixed
* Throw exception when violating primary key uniqueness constraint when importing objects with `copyToRealm`.
* Fix crash caused by premature release of frozen versions (`java.lang.RuntimeException: [18]: Access to invalidated Results objects`)

### Compatibility
* This release is compatible with Kotlin 1.5.10 and Coroutines 1.5.0.

### Internal
* None.


## 0.4.0 (2021-07-13)

This release contains a big departure in the architectural design of how Realm is currently implemented. At a high level it moves from "Thread-confined, Live Objects" to "Frozen Objects". The reasons for this shift are discussed [here](https://docs.google.com/document/d/1bGfjbKLD6DSBpTiVwyorSBcMqkUQWedAmmS_VAhL8QU/edit#heading=h.fzlh39twuifc).

At a high level this has a number of implications:

    1. Only one Realm instance (per `RealmConfiguration`) is needed across the entire application.
    2. The only reason for closing the Realm instance is if the Realm file itself needs to be deleted or compacted.
    3. Realm objects can be freely moved and read across threads.
    4. Changes to objects can only be observed through Kotlin Flows. Standard change listener support will come in a future release.
    5. In order to modify Realm Objects, they need to be "live". It is possible to convert a frozen object to a live object inside a
       write transaction using the `MutableRealm.findLatest(obj)` API. Live objects are not accessible outside write transactions.

This new architecture is intended to make it easier to consume and work with Realm, but at the same time, it also introduces a few caveats:

    1. Storing a strong reference to a Realm Object can cause an issue known as "Version pinning". Realm tracks the "distance" between the oldest known version and the latest. So if you store a reference for too long, when other writes are happening, Realm might run out of native memory and crash, or it can lead to an increased file size. It is possible to detect this problem by setting `RealmConfiguration.Builder.maxNumberOfActiveVersions()`. It can be worked around by copying the data out of the Realm and store that instead.

    2. With multiple versions being accessible across threads, it is possible to accidentally compare data from different versions. This could be a potential problem for certain business logic if two objects do not agree on a particular state. If you suspect this is an issue, a `version()` method has been added to all Realm Objects, so it can be inspected for debugging. Previously, Realms thread-confined objects guaranteed this would not happen.

    3. Since the threading model has changed, there is no longer a guarantee that running the same query twice in a row will return the same result. E.g. if a background write is executed between them, the result might change. Previously, this would have resulted in the same result as the Realm state for a particular thread would only update as part of the event loop.


### Breaking Changes
* The Realm instance itself is now thread safe and can be accessed from any thread.
* Objects queried outside write transactions are now frozen by default and can be freely read from any thread.
* As a consequence of the above, when a change listener fires, the changed data can only be observed in the new object received, not in the original, which was possible before this release.
* Removed `Realm.open(configuration: RealmConfiguration)`. Use the interchangeable `Realm(configuration: RealmConfiguration)`-constructor instead.
* Removed all `MutableRealm.create(...)`-variants. Use `MutableRealm.copyToRealm(instance: T): T` instead.

### Enhancements
* A `version()` method has been added to `Realm`, `RealmResults` and `RealmObject`. This returns the version of the data contained. New versions are obtained by observing changes to the object.
* `Realm.observe()`, `RealmResults.observe()` and `RealmObject.observe()` have been added and expose a Flow of updates to the object.
* Add support for suspending writes executed on the Realm Write Dispatcher with `suspend fun <R> write(block: MutableRealm.() -> R): R`
* Add support for setting background write and notification dispatchers with `RealmConfigruation.Builder.notificationDispatcher(dispatcher: CoroutineDispatcher)` and `RealmConfiguration.Builder.writeDispatcher(dispatcher: CoroutineDispatcher)`
* Add support for retrieving the latest version of an object inside a write transaction with `<T : RealmObject> MutableRealm.findLatests(obj: T?): T?`

### Fixed
* None.

### Compatibility
* This release is compatible with Kotlin 1.5.10 and Coroutines 1.5.0.

### Internal
* Updated `com.gradle.plugin-publish` to 0.15.0.
* Updated to Realm Core commit: 4cf63d689ba099057345f122265cbb880a8eb19d.
* Updated to Android NDK: 22.1.7171670.
* Introduced usage of `kotlinx.atomicfu`: 0.16.1.


## 0.3.2 (2021-07-06)

### Breaking Changes
* None.

### Enhancements
* None.

### Fixed
* [Bug](https://github.com/realm/realm-kotlin/issues/334) in `copyToRealm` causing a `RealmList` not to be saved as part of the model.

### Compatibility
* This release is compatible with Kotlin 1.5.10 and Coroutines 1.5.0.

### Internal
* None.


## 0.3.1 (2021-07-02)

### Breaking Changes
* None.

### Enhancements
* None.

### Fixed
* Android Release build variant (AAR) was stripped from all classes due to presence of `isMinifyEnabled` flag in the library module. The flag is removed now.


### Compatibility
* This release is compatible with Kotlin 1.5.10 and Coroutines 1.5.0.

### Internal
* None.


## 0.3.0 (2021-07-01)

### Breaking Changes
* None.

### Enhancements
* [Support Apple Release builds](https://github.com/realm/realm-kotlin/issues/142).
* Enabling [shrinker](https://github.com/realm/realm-kotlin/issues/293) for Android Release builds.
* Added support for `RealmList` as supported field in model classes. A `RealmList` is used to model one-to-many relationships in a Realm object.
* Schema migration is handled automatically when adding or removing a property or class to the model without specifying a `schemaVersion`.
If a class or column is renamed you need to set a greater `schemaVersion` to migrate the Realm (note: currently renaming will not copy data to the new column). Alternatively `deleteRealmIfMigrationNeeded` could be set to (without setting `schemaVersion`) to delete the Realm file if an automatic migration is not possible. Fixes [#284](https://github.com/realm/realm-kotlin/issues/284).

### Fixed
* None.

### Compatibility
* This release is compatible with Kotlin 1.5.10 and Coroutines 1.5.0.

### Internal
* None.


## 0.2.0 (2021-06-09)

### Breaking Changes
* The Realm Kotlin Gradle plugin has changed name from `realm-kotlin` to `io.realm.kotlin` to align with Gradle Plugin Portal requirements.

### Enhancements
* The Realm Kotlin Gradle plugin is now available on Gradle Plugin Portal and can be used with the Plugin DSL and `gradlePluginPortal()` as the buildscript repository. A minimal setup of using this approach can be found [here](https://plugins.gradle.org/plugin/io.realm.kotlin).

### Fixed
* None.

### Compatibility
* This release is compatible with Kotlin 1.5.10 and Coroutines 1.5.0.

### Internal
* Updated to Realm Core commit: ed9fbb907e0b5e97e0e2d5b8efdc0951b2eb980c.


## 0.1.0 (2021-05-07)

This is the first public Alpha release of the Realm Kotlin SDK for Android and Kotlin Multiplatform.

A minimal setup for including this library looks like this:

```
// Top-level build.gradle file
buildscript {
    repositories {
        mavenCentral()
    }
    dependencies {
        classpath("io.realm.kotlin:gradle-plugin:0.1.0")
    }
}

allprojects {
    repositories {
    	mavenCentral()
    }
}

// Project build.gradle file
// Only include multiplatform if building a multiplatform project.
plugins {
	kotlin("multiplatform")
	id("com.android.library")
	id("realm-kotlin")
}
```

See the [README](https://github.com/realm/realm-kotlin#readme) for more information.

Please report any issues [here](https://github.com/realm/realm-kotlin/issues/new).<|MERGE_RESOLUTION|>--- conflicted
+++ resolved
@@ -1,14 +1,34 @@
+## 1.0.2 (YYYY-MM-DD)
+
+### Breaking Changes
+* None.
+
+### Enhancements
+* Added support for `UUID` through a new property type: `RealmUUID`.
+
+### Fixed
+* None
+
+### Compatibility
+* This release is compatible with:
+  * Kotlin 1.6.10 and above.
+  * Coroutines 1.6.0-native-mt. Also compatible with Coroutines 1.6.0 but requires enabling of the new memory model and disabling of freezing, see https://github.com/realm/realm-kotlin#kotlin-memory-model-and-coroutine-compatibility for details on that.
+  * AtomicFu 0.17.0.
+* Minimum Gradle version: 6.1.1.  
+* Minimum Android Gradle Plugin version: 4.0.0.
+* Minimum Android SDK: 16.
+
+### Internal
+* None.
+
+
 ## 1.0.1 (2022-07-07)
 
 ### Breaking Changes
 * None.
 
 ### Enhancements
-<<<<<<< HEAD
-* Added support for `UUID` through a new property type: `RealmUUID`.
-=======
 * Added support for `ByteArray`. ([#584](https://github.com/realm/realm-kotlin/issues/584))
->>>>>>> 6db7f4e6
 
 ### Fixed
 * Fixed JVM memory leak when passing string to C-API. (Issue [#890](https://github.com/realm/realm-kotlin/issues/890))
