<<<<<<< HEAD
## 1.6.0 (YYYY-MM-DD)

### Breaking Changes
* None.

### Enhancements
* Add support for `Realm.copyFromRealm()`. All RealmObjects, RealmResults, RealmList and RealmSets now also have a `copyFromRealm()` extension method.

### Fixed
* `RealmUUID` did not calculate the correct `hashCode`, so putting it in a `HashSet` resulted in duplicates.
* JVM apps on Mac and Linux would use a native file built in debug mode, making it slower than needed. The correct native binary built in release mode is now used. Windows was not affected. (Isse [#1124](https://github.com/realm/realm-kotlin/pull/1124))

### Compatibility
* This release is compatible with the following Kotlin releases:
  * Kotlin 1.7.20 and above.
  * Ktor 2.1.2 and above.
  * Coroutines 1.6.4 and above. 
  * AtomicFu 0.18.3 and above.
  * The new memory model only. See https://github.com/realm/realm-kotlin#kotlin-memory-model-and-coroutine-compatibility
* Minimum Gradle version: 6.7.1.
* Minimum Android Gradle Plugin version: 4.0.0.
* Minimum Android SDK: 16.

### Internal
* None.


=======
>>>>>>> 7ae44d98
## 1.5.1 (YYYY-MM-DD)

### Breaking Changes
* None.

### Enhancements
* None.

### Fixed
* Fixed database corruption and encryption issues on apple platforms. (Issue [#5076](https://github.com/realm/realm-js/issues/5076))
* [Sync] Bootstraps will not be applied in a single write transaction - they will be applied 1MB of changesets at a time. (Issue [#5999](https://github.com/realm/realm-core/pull/5999)).
* [Sync] Fixed a race condition which could result in operation cancelled errors being delivered to `Realm.open` rather than the actual sync error which caused things to fail. (Issue [#5968](https://github.com/realm/realm-core/pull/5968)).

### Compatibility
* This release is compatible with the following Kotlin releases:
  * Kotlin 1.7.20 and above.
  * Ktor 2.1.2 and above.
  * Coroutines 1.6.4 and above.
  * AtomicFu 0.18.3 and above.
  * The new memory model only. See https://github.com/realm/realm-kotlin#kotlin-memory-model-and-coroutine-compatibility
* Minimum Gradle version: 6.7.1.
* Minimum Android Gradle Plugin version: 4.0.0.
* Minimum Android SDK: 16.

### Internal
* Updated to Realm Core 12.12.0, commit 292f534a8ae687a86d799b14e06a94985e49c3c6.


## 1.5.0 (2022-11-11)

### Breaking Changes
* None.

### Enhancements
* Fixed error when using Realm object as query argument. Issue[#1098](https://github.com/realm/realm-kotlin/issues/1098)
* Realm will now use `System.loadLibrary()` first when loading native code on JVM, adding support for 3rd party JVM installers. If this fails, it will fallback to the current method of extracting and loading the native library from the JAR file. (Issue [#1105](https://github.com/realm/realm-kotlin/issues/1105)).
* Added support for in-memory Realms.
* Added support for reverse relationships through the `backlinks` delegate. See the function documentation for more details. (Issue [#1021](https://github.com/realm/realm-kotlin/pull/1021))
* Added support for `BsonObjectId` and its typealias `org.mongodb.kbson.ObjectId` as a replacement for `ObjectId`. `io.realm.kotlin.types.ObjectId` is still functional but has been marked as deprecated.
* [Sync] Added support for `BsonObjectId` as partition value.
* [Sync] Exposed `configuration` and `user` on `SyncSession`. (Issue [#431](https://github.com/realm/realm-kotlin/issues/431))
* [Sync] Added support for encrypting the user metadata used by Sync. (Issue [#413](https://github.com/realm/realm-kotlin/issues/413))
* [Sync] Added support for API key authentication. (Issue [#432](https://github.com/realm/realm-kotlin/issues/432))

### Fixed
* Close underlying realm if it is no longer referenced by any Kotlin object. (Issue [#671](https://github.com/realm/realm-kotlin/issues/671))
* Fixes crash during migration if Proguard was enabled. (Issue [#1106](https://github.com/realm/realm-kotlin/issues/1106))
* Adds missing Proguard rules for Embedded objects. (Issue [#1106](https://github.com/realm/realm-kotlin/issues/1107))

### Compatibility
* This release is compatible with the following Kotlin releases:
  * Kotlin 1.7.20 and above.
  * Ktor 2.1.2 and above.
  * Coroutines 1.6.4 and above.
  * AtomicFu 0.18.3 and above.
  * The new memory model only. See https://github.com/realm/realm-kotlin#kotlin-memory-model-and-coroutine-compatibility
* Minimum Gradle version: 6.7.1.
* Minimum Android Gradle Plugin version: 4.0.0.
* Minimum Android SDK: 16.

### Internal
* Added dependency Kbson 0.1.0.
* Updated to use hierarchical multi platform project structure.
* Updated to Realm Core 12.11.0, commit 3d5ff9b5e47c5664c4c5611cdfd22fd15e451b55.
* Updated to Detekt 1.22.0-RC2.


## 1.4.0 (2022-10-17)

### Breaking Changes
* Minimum Kotlin version has been raised from 1.6.10 to 1.7.20.
* Support for the original (old) memory model on Kotlin Native has been dropped. Only the new Kotlin Native memory model is supported.  
* Minimum Gradle version has been raised from 6.1.1 to 6.7.1.
* Minimum Ktor version has been raised from 1.6.8 to 2.1.2.

### Enhancements
* [Sync] The sync variant `io.realm.kotlin:library-sync:1.4.0`, now support Apple Silicon targets, ie. `macosArm64()`, `iosArm64()` and `iosSimulatorArm64`.

### Fixed
* [Sync] Using the SyncSession after receiving changes from the server would sometimes crash. Issue [#1068](https://github.com/realm/realm-kotlin/issues/1068)

### Compatibility
* This release is compatible with the following Kotlin releases:
  * Kotlin 1.7.20 and above.
  * Ktor 2.1.2 and above.
  * Coroutines 1.6.4 and above.
  * AtomicFu 0.18.3 and above.
  * The new memory model only. See https://github.com/realm/realm-kotlin#kotlin-memory-model-and-coroutine-compatibility
* Minimum Gradle version: 6.7.1.
* Minimum Android Gradle Plugin version: 4.0.0.
* Minimum Android SDK: 16.

### Internal
* Updated to Kotlin 1.7.20.
* Updated to Coroutines 1.6.4.
* Updated to AtomicFu 0.18.3.
* Updated to Kotlin Serialization 1.4.0.
* Updated to KotlinX DateTime 0.4.0.
* Updated to okio 3.2.0.
* Ktor now uses the OkHttp engine on Android/JVM.
* Ktor now uses the Darwin engine on Native.


## 1.3.0 (2022-10-10)

### Breaking Changes
* None.

### Enhancements
* Support for `MutableRealm.deleteAll()`.
* Support for `MutableRealm.delete(KClass)`.
* Support for `DynamicMutableRealm.deleteAll()`.
* Support for `DynamicMutableRealm.delete(className)`.
* Support for `RealmInstant.now()`
* [Sync] Support for `User.getProviderType()`.
* [Sync] Support for `User.getAccessToken()`.
* [Sync] Support for `User.getRefreshToken()`.
* [Sync] Support for `User.getDeviceId()`.

### Fixed
* [Sync] Using `SyncConfiguration.Builder.waitForInitialRemoteDataOpen()` is now much faster if the server realm contains a lot of data. Issue [])_

### Compatibility
* This release is compatible with:
  * Kotlin 1.6.10 - 1.7.10. 1.7.20 support is tracked here: https://github.com/realm/realm-kotlin/issues/1024
  * Ktor 1.6.8. Ktor 2 support is tracked here: https://github.com/realm/realm-kotlin/issues/788
  * Coroutines 1.6.0-native-mt. Also compatible with Coroutines 1.6.0 but requires enabling of the new memory model and disabling of freezing, see https://github.com/realm/realm-kotlin#kotlin-memory-model-and-coroutine-compatibility for details on that.
  * AtomicFu 0.17.0 and above.
* Minimum Gradle version: 6.1.1.
* Minimum Android Gradle Plugin version: 4.0.0.
* Minimum Android SDK: 16.

### Internal
* None.


## 1.2.0 (2022-09-30)

### Breaking Changes
* `RealmResults.query()` now returns a `RealmQuery` instead of a `RealmResults`.

### Enhancements
* Added support for `MutableRealmInt` in model classes. The new type behaves like a reference to a `Long`, but also supports `increment` and `decrement` methods. These methods implement a conflict-free replicated data type, whose value will converge even when changed across distributed devices with poor connections.
* [Sync] Support for `User.linkCredentials()`.
* [Sync] Support for `User.identities`, which will return all login types available to the user.
* [Sync] `User.id` as a replacement for `User.identity`. `User.identity` has been marked as deprecated.

### Fixed
* Classes using `RealmObject` or `EmbeddedRealmObject` as a generics type would be modified by the compiler plugin causing compilation errors. (Issue [981] (https://github.com/realm/realm-kotlin/issues/981))
* Ordering not respected for `RealmQuery.first()`. (Issue [#953](https://github.com/realm/realm-kotlin/issues/953))
* Sub-querying on a RealmResults ignored the original filter. (Issue [#998](https://github.com/realm/realm-kotlin/pull/998))
* `RealmResults.query()` semantic returning `RealmResults` was wrong, the return type should be a `RealmQuery`. (Issue [#1013](https://github.com/realm/realm-kotlin/pull/1013))
* Crash when logging messages with formatting specifiers. (Issue [#1034](https://github.com/realm/realm-kotlin/issues/1034))

### Compatibility
* This release is compatible with:
  * Kotlin 1.6.10 - 1.7.10. 1.7.20 support is tracked here: https://github.com/realm/realm-kotlin/issues/1024
  * Ktor 1.6.8. Ktor 2 support is tracked here: https://github.com/realm/realm-kotlin/issues/788
  * Coroutines 1.6.0-native-mt. Also compatible with Coroutines 1.6.0 but requires enabling of the new memory model and disabling of freezing, see https://github.com/realm/realm-kotlin#kotlin-memory-model-and-coroutine-compatibility for details on that.
  * AtomicFu 0.17.0 and above.
* Minimum Gradle version: 6.1.1.
* Minimum Android Gradle Plugin version: 4.0.0.
* Minimum Android SDK: 16.

### Internal
* Updated to Realm Core 12.7.0, commit 18abbb4e9dc268620fa499923a92921bf26db8c6.
* Updated to Kotlin Compile Testing 1.4.9.


## 1.1.0 (2022-08-23)

### Breaking Changes
* None.

### Enhancements
* Added support for `RealmSet` in model classes. `RealmSet` is a collection of unique elements. See the class documentation for more details.
* Added support for `UUID` through a new property type: `RealmUUID`.
* Support for `Realm.writeCopyTo(configuration)`.
* [Sync] Add support for `User.delete()`, making it possible to delete user data on the server side (Issue [#491](https://github.com/realm/realm-kotlin/issues/491)).
* [Sync] It is now possible to create multiple anonymous users by specifying `Credentials.anonymous(reuseExisting = false)` when logging in to an App.

### Fixed
* `Realm.deleteRealm(config)` would throw an exception if the file didn't exist.
* Returning deleted objects from `Realm.write` and `Realm.writeBlocking` threw a non-sensical `NullPointerException`. Returning such a value is not allowed and now throws an `IllegalStateException`. (Issue [#965](https://github.com/realm/realm-kotlin/issues/965))
* [Sync] AppErrors and SyncErrors with unmapped category or error codes caused a crash. (Issue [951] (https://github.com/realm/realm-kotlin/pull/951))

### Compatibility
* This release is compatible with:
  * Kotlin 1.6.10 and above.
  * Coroutines 1.6.0-native-mt. Also compatible with Coroutines 1.6.0 but requires enabling of the new memory model and disabling of freezing, see https://github.com/realm/realm-kotlin#kotlin-memory-model-and-coroutine-compatibility for details on that.
  * AtomicFu 0.17.0.
* Minimum Gradle version: 6.1.1.  
* Minimum Android Gradle Plugin version: 4.0.0.
* Minimum Android SDK: 16.

### Internal
* Updated to Realm Core 12.5.1, commit 6f6a0f415bd33cf2ced4467e36a47f7c84f0a1d7.
* Updated to Gradle 7.5.1.
* Updated to Android Gradle Plugin 7.2.2.
* Updated to CMake 3.22.1
* Updated to Android targetSdk 33.
* Updated to Android compileSdkVersion 33.
* Updated to Android Build Tools 33.0.0.
* Updated to Android NDK 23.2.8568313.


## 1.0.2 (2022-08-05)

### Breaking Changes
* None.

### Enhancements
* None.

### Fixed
* Missing proguard configuration for `CoreErrorUtils`. (Issue [#942](https://github.com/realm/realm-kotlin/issues/942))
* [Sync] Embedded Objects could not be added to the schema for `SyncConfiguration`s. (Issue [#945](https://github.com/realm/realm-kotlin/issues/945)).

### Compatibility
* This release is compatible with:
  * Kotlin 1.6.10 and above.
  * Coroutines 1.6.0-native-mt. Also compatible with Coroutines 1.6.0 but requires enabling of the new memory model and disabling of freezing, see https://github.com/realm/realm-kotlin#kotlin-memory-model-and-coroutine-compatibility for details on that.
  * AtomicFu 0.17.0.
* Minimum Gradle version: 6.1.1.  
* Minimum Android Gradle Plugin version: 4.0.0.
* Minimum Android SDK: 16.

### Internal
* None.


## 1.0.1 (2022-07-07)

### Breaking Changes
* None.

### Enhancements
* Added support for `ByteArray`. ([#584](https://github.com/realm/realm-kotlin/issues/584))

### Fixed
* Fixed JVM memory leak when passing string to C-API. (Issue [#890](https://github.com/realm/realm-kotlin/issues/890))
* Fixed crash present on release-mode apps using Sync due to missing Proguard exception for `ResponseCallback`.
* The compiler plugin did not set the generic parameter correctly for an internal field inside model classes. This could result in other libraries that operated on the source code throwing an error of the type: `undeclared type variable: T`. (Issue [#901](https://github.com/realm/realm-kotlin/issues/901))
* String read from a realm was mistakenly treated as zero-terminated, resulting in strings with `\0`-characters to be truncated when read. Inserting data worked correctly. (Issue [#911](https://github.com/realm/realm-kotlin/issues/911))
* [Sync] Fix internal ordering of `EmailPasswordAuth.resetPassword(...)` arguments. (Issue [#885](https://github.com/realm/realm-kotlin/issues/885))
* [Sync] Sync error events not requiring a Client Reset incorrectly assumed they had to include a path to a recovery Realm file. (Issue [#895](https://github.com/realm/realm-kotlin/issues/895))

### Compatibility
* This release is compatible with:
  * Kotlin 1.6.10 and above.
  * Coroutines 1.6.0-native-mt. Also compatible with Coroutines 1.6.0 but requires enabling of the new memory model and disabling of freezing, see https://github.com/realm/realm-kotlin#kotlin-memory-model-and-coroutine-compatibility for details on that.
  * AtomicFu 0.17.0.
* Minimum Gradle version: 6.1.1.  
* Minimum Android Gradle Plugin version: 4.0.0.
* Minimum Android SDK: 16.

### Internal
* None.


## 1.0.0 (2022-06-07)

### Breaking Changes
* Move all classes from package `io.realm` to `io.realm.kotlin`. This allows Realm Java and Realm Kotlin to be included in the same app without having class name conflicts. *WARNING:* While both libraries can be configured to open the same file, doing so concurrently is currently not supported and can lead to corrupted realm files.
* Updated default behavior for implicit import APIs (realm objects setters and list add/insert/set-operations) to update existing objects with similar primary key instead of throwing. (Issue [#849](https://github.com/realm/realm-kotlin/issues/849))
* Introduced `BaseRealmObject` as base interface of `RealmObject` and `DynamicRealmObject` to prepare for future embedded object support.
  * Most APIs accepts `BaseRealmObject` instead of `RealmObject`.
  * `DynamicRealmObject` no longer implements `RealmObject` but only `BaseRealmObject`
  * Besides the changes of base class of `DynamicRealmObject`, this should not require and code changes.
* Moved all modeling defining types to `io.realm.kotlin.types`
  * Moved `BaseRealmObject`, `RealmObject`, `EmbeddedObject`, `RealmList`, `RealmInstant` and `ObjectId` from `io.realm` to `io.realm.kotlin.types`
* Moved `RealmResults` from `io.realm` to `io.realm.kotlin.query`
* Reworked API for dynamic objects.
  * Support for unmanaged dynamic objects through `DynamicMutableRealmObject.create()`.
  * Replaced `DynamicMutableRealm.create()` with `DynamicMutableRealm.copyToRealm()` similar to `MutableRealm.copyToRealm()`.
* Moved `io.realm.MutableRealm.UpdatePolicy` to top-level class `io.realm.kotlin.UpdatePolicy` as it now also applies to `DynamicMutableRealm.copyToRealm()`.
* Deleted `Queryable`-interface and removed it from `RealmResults`.
* Moved extension methods on `BaseRealmObject`, `MutableRealm`, `TypedRealm`, `Realm` and `Iterable` from `io.realm` to `io.realm.kotlin.ext`
* Moved `io.realm.MutableRealm.UpdatePolicy` to top-level class `io.realm.UpdatePolicy` as it now also applies to `DynamicMutableRealm.copyToRealm()`
* All exceptions from Realm now has `RealmException` as their base class instead of `RealmCoreException` or `Exception`.
* Aligned factory methods naming. (Issue [#835](https://github.com/realm/realm-kotlin/issues/835))
  * Renamed `RealmConfiguration.with(...)` to `RealmConfiguration.create(...)`
  * Renamed `SyncConfiguration.with(...)` to `SyncConfiguration.create(...)`
  * Renamed `RealmInstant.fromEpochSeconds(...)` to `RealmInstant.from(...)`
* Reduced `DynamicMutableRealm` APIs (`copyToRealm()` and `findLatest()`) to only allow import and lookup of `DynamicRealmObject`s.

### Enhancements
* [Sync] Support for Flexible Sync through `Realm.subscriptions`. (Issue [#824](https://github.com/realm/realm-kotlin/pull/824))
* [Sync] Added support for `ObjectId` ([#652](https://github.com/realm/realm-kotlin/issues/652)). `ObjectId` can be used as a primary key in model definition.
* [Sync] Support for `SyncConfiguration.Builder.InitialData()`. (Issue [#422](https://github.com/realm/realm-kotlin/issues/422))
* [Sync] Support for `SyncConfiguration.Builder.initialSubscriptions()`. (Issue [#831](https://github.com/realm/realm-kotlin/issues/831))
* [Sync] Support for `SyncConfiguration.Builder.waitForInitialRemoteData()`. (Issue [#821](https://github.com/realm/realm-kotlin/issues/821))
* [Sync] Support for accessing and controlling the session state through `SyncSession.state`, `SyncSession.pause()` and `SyncSession.resume()`.
* [Sync] Added `SyncConfiguration.syncClientResetStrategy` which enables support for client reset via `DiscardUnsyncedChangesStrategy` for partition-based realms and `ManuallyRecoverUnsyncedChangesStrategy` for Flexible Sync realms.
* [Sync] Support `ObjectId` as a partition key.
* Support for embedded objects. (Issue [#551](https://github.com/realm/realm-kotlin/issues/551))
* Support for `RealmConfiguration.Builder.initialData()`. (Issue [#579](https://github.com/realm/realm-kotlin/issues/579))
* Preparing the compiler plugin to be compatible with Kotlin `1.7.0-RC`. (Issue [#843](https://github.com/realm/realm-kotlin/issues/843))
* Added `AppConfiguration.create(...)` as convenience method for `AppConfiguration.Builder(...).build()` (Issue [#835](https://github.com/realm/realm-kotlin/issues/835))

### Fixed
* Fix missing symbol (`___bid_IDEC_glbround`) on Apple silicon
* Creating a `RealmConfiguration` off the main thread on Kotlin Native could crash with `IncorrectDereferenceException`. (Issue [#799](https://github.com/realm/realm-kotlin/issues/799))
* Compiler error when using cyclic references in compiled module. (Issue [#339](https://github.com/realm/realm-kotlin/issues/339))

### Compatibility
* This release is compatible with:
  * Kotlin 1.6.10 and above.
  * Coroutines 1.6.0-native-mt. Also compatible with Coroutines 1.6.0 but requires enabling of the new memory model and disabling of freezing, see https://github.com/realm/realm-kotlin#kotlin-memory-model-and-coroutine-compatibility for details on that.
  * AtomicFu 0.17.0.
* Minimum Gradle version: 6.1.1.  
* Minimum Android Gradle Plugin version: 4.0.0.
* Minimum Android SDK: 16.

### Internal
* Updated to Realm Core 12.1.0, commit f8f6b3730e32dcc5b6564ebbfa5626a640cdb52a.


## 0.11.1 (2022-05-05)

### Breaking Changes
* None.

### Enhancements
* None.

### Fixed
* Fix crash in list notification listener (Issue [#827](https://github.com/realm/realm-kotlin/issues/827), since 0.11.0)

### Compatibility
* This release is compatible with:
  * Kotlin 1.6.10 and above.
  * Coroutines 1.6.0-native-mt. Also compatible with Coroutines 1.6.0 but requires enabling of the new memory model and disabling of freezing, see https://github.com/realm/realm-kotlin#kotlin-memory-model-and-coroutine-compatibility for details on that.
  * AtomicFu 0.17.0.
* Minimum Gradle version: 6.1.1.  
* Minimum Android Gradle Plugin version: 4.0.0.
* Minimum Android SDK: 16.

### Internal
* None.


## 0.11.0 (2022-04-29)

### Breaking Changes
* [Sync] `SyncConfiguration` and `SyncSession` have been moved to `io.realm.mongodb.sync`.
* [Sync] `EmailPasswordAuth` has been movedto `io.realm.mongodb.auth`.
* [Sync] Improved exception hierarchy for App and Sync exceptions. All sync/app exceptions now use `io.realm.mongodb.exceptions.AppException` as their top-level exception type. Many methods have more specialized exceptions for common errors that can be caught and reacted to. See `AppException` documentation for more details.
* [Sync] `SyncConfiguration.directory` is no longer available.
* [Sync] Removed `SyncConfiguration.partitionValue` as it exposed internal implementation details. It will be reintroduced at a later date.

### Enhancements
* [Sync] `EmailPasswordAuth` has been extended with support for: `confirmUser()`, `resendConfirmationEmail()`, `retryCustomConfirmation()`, `sendResetPasswordEmail()` and `resetPassword()`.
* [Sync] Support for new types of `Credentials`: `apiKey`, `apple`, `facebook`, `google` and `jwt`.
* [Sync] Support for the extension property `Realm.syncSession`, which returns the sync session associated with the realm.
* [Sync] Support for `SyncSession.downloadAllServerChanges()` and `SyncSession.uploadAllLocalChanges()`.
* [Sync] Support for `App.allUsers()`.
* [Sync] Support for `SyncConfiguration.with()`.
* [Sync] Support for `null` and `Integer` (along side already existing `String` and `Long`) partition values when using Partion-based Sync.
* [Sync] Support for `User.remove()`.
* [Sync] `AppConfiguration.syncRootDirectory` has been added to allow users to set the root folder containing all files used for data synchronization between the device and MongoDB Realm. (Issue [#795](https://github.com/realm/realm-kotlin/issues/795))
* Encrypted Realms now use OpenSSL 1.1.1n, up from v1.1.1g.

### Fixed
* Fix duplication of list object references when importing existing objects with `copyToRealm(..., updatePolicy = UpdatePolicy.ALL)` (Issue [#805](https://github.com/realm/realm-kotlin/issues/805))
* Bug in the encryption layer that could result in corrupted Realm files. (Realm Core Issue [#5360](https://github.com/realm/realm-core/issues/5360), since 0.10.0)

### Compatibility
* This release is compatible with:
  * Kotlin 1.6.10 and above.
  * Coroutines 1.6.0-native-mt. Also compatible with Coroutines 1.6.0 but requires enabling of the new memory model and disabling of freezing, see https://github.com/realm/realm-kotlin#kotlin-memory-model-and-coroutine-compatibility for details on that.
  * AtomicFu 0.17.0.
* Minimum Gradle version: 6.1.1.  
* Minimum Android Gradle Plugin version: 4.0.0.
* Minimum Android SDK: 16.

### Internal
* Updated to Realm Core 11.15.0, commit 9544b48e52c49e0267c3424b0b92c2f5efd5e2b9.
* Updated to Ktor 1.6.8.
* Updated to Ktlint 0.45.2.
* Rename internal synthetic variables prefix to `io_realm_kotlin_`, so deprecated prefix `$realm$` is avoided.
* Using latest Kotlin version (EAP) for the `kmm-sample` app to test compatibility with the latest/upcoming Kotlin version.


## 0.10.2 (2022-04-01)

### Breaking Changes
* None.

### Enhancements
* None.

### Fixed
* Fix query syntax errors of seemingly correct query (Issue [#683](https://github.com/realm/realm-kotlin/issues/683))
* Fix error when importing lists with existing objects through `copyToRealm` with `UpdatePolicy.ALL` (Issue [#771](https://github.com/realm/realm-kotlin/issues/771))

### Compatibility
* This release is compatible with:
  * Kotlin 1.6.10.
  * Coroutines 1.6.0-native-mt. Also compatible with Coroutines 1.6.0 but requires enabling of the new memory model and disabling of freezing, see https://github.com/realm/realm-kotlin#kotlin-memory-model-and-coroutine-compatibility for details on that.
  * AtomicFu 0.17.0.
* Minimum Gradle version: 6.1.1.  
* Minimum Android Gradle Plugin version: 4.0.0.
* Minimum Android SDK: 16.

### Internal
* None.

## 0.10.1 (2022-03-24)

### Breaking Changes
* None.

### Enhancements
* Reducing the binary size for Android dependency. (Issue [#216](https://github.com/realm/realm-kotlin/issues/216)).
* Using static c++ runtime library (stl) for Android. (Issue [#694](https://github.com/realm/realm-kotlin/issues/694)).

### Fixed
* Fix assignments to `RealmList`-properties on managed objects (Issue [#718](https://github.com/realm/realm-kotlin/issues/718))
* `iosSimulatorArm64` and `iosX64` cinterop dependencies were compiled with unnecessary additional architectures, causing a fat framework to fail with (Issue [#722](https://github.com/realm/realm-kotlin/issues/722))

### Compatibility
* This release is compatible with:
  * Kotlin 1.6.10.
  * Coroutines 1.6.0-native-mt. Also compatible with Coroutines 1.6.0 but requires enabling of the new memory model and disabling of freezing, see https://github.com/realm/realm-kotlin#kotlin-memory-model-and-coroutine-compatibility for details on that.
  * AtomicFu 0.17.0.
* Minimum Gradle version: 6.1.1.  
* Minimum Android Gradle Plugin version: 4.0.0.
* Minimum Android SDK: 16.

### Internal
* None.


## 0.10.0 (2022-03-04)

### Breaking Changes
* `RealmConfiguration.Builder.path()` has been replaced by `RealmConfiguration.Builder.directory()`, which can be combined with `RealmConfiguration.Builder.name()` to form the full path. (Issue [#346](https://github.com/realm/realm-kotlin/issues/346))
* `Realm.observe()` and `RealmObject.observe()` have been renamed to `asFlow()`.
* `RealmObject.asFlow` will throw `UnsupportedOperationException` instead of `IllegalStateException` if called on a live or dynamic object in a write transaction or in a migration.
* `RealmObject.asFlow` will throw `UnsupportedOperationException` instead of `IllegalStateException` if called on a live or dynamic object in a write transaction or in a migration.
* Removed `RealmObject.delete()` and `RealmResults.delete()`. All objects, objects specified by queries and results must be delete through `MutableRealm.delete(...)` and `DynamicMutableRealm.delete(...).
* Removed default empty schema argument for `RealmConfiguration.Builder(schema = ... )` and `SyncConfiguration.Builder(..., schema= ... )` as all configuraitons require a non-empty schema.
* Removed `RealmConfiguration.Builder.schema()`. `RealmConfiguration.Builder(schema = ...)` should be used instead.

### Enhancements
* Add support for Gradle Configuration Cache.
* Improved exception message when attempting to delete frozen objects. (Issue [#616](https://github.com/realm/realm-kotlin/issues/616))
* Added `RealmConfiguration.Builder.compactOnLaunch()`, which can be used to control if a Realm file should be compacted when opened.
* A better error message if a data class was used as model classes. (Issue [#684](https://github.com/realm/realm-kotlin/issues/684))
* A better error message if the Realm plugin was not applied to the module containing model classes. (Issue [#676](https://github.com/realm/realm-kotlin/issues/676))
* A better error message if a class is used that is not part of the schema. (Issue [#680](https://github.com/realm/realm-kotlin/issues/680))
* Add support for fine-grained notification on Realm instances. `Realm.asFlow()` yields `RealmChange` that represent the `InitialRealm` or `UpdatedRealm` states.
* Add support for fine-grained notification on Realm objects. `RealmObject.asFlow()` yields `ObjectChange` that represent the `InitialObject`, `UpdatedObject` or `DeletedObject` states.
* Add support for fine-grained notification on Realm lists. `RealmList.asFlow()` yields `ListChange` that represent the `InitialList`, `UpdatedList` or `DeletedList` states.
* Add support for fine-grained notifications on Realm query results. `RealmResults.asFlow()` yields `ResultsChange` that represent the `InitialResults` or `UpdatedResults` states.
* Add support for fine-grained notifications on `RealmSingleQuery`. `RealmSingleQuery.asFlow()` yields `SingleQueryChange` that represent the `PendingObject`, `InitialObject`, `UpdatedObject` or `DeletedObject` states.
* Add support for data migration as part of an automatic schema upgrade through `RealmConfiguration.Builder.migration(RealmMigration)` (Issue [#87](https://github.com/realm/realm-kotlin/issues/87))
* Added ability to delete objects specified by a `RealmQuery` or `RealmResults` through `MutableRealm.delete(...)` and `DynamicMutableRealm.delete(...).
* Add support for updating existing objects through `copyToRealm`. This requires them having a primary key. (Issue [#564](https://github.com/realm/realm-kotlin/issues/564))
* Added `Realm.deleteRealm(RealmConfiguration)` function that deletes the Realm files from the filesystem (Issue [#95](https://github.com/realm/realm-kotlin/issues/95)).


### Fixed
* Intermittent `ConcurrentModificationException` when running parallel builds. (Issue [#626](https://github.com/realm/realm-kotlin/issues/626))
* Refactor the compiler plugin to use API's compatible with Kotlin `1.6.20`. (Issue ([#619](https://github.com/realm/realm-kotlin/issues/619)).
* `RealmConfiguration.path` should report the full Realm path. (Issue ([#605](https://github.com/realm/realm-kotlin/issues/605)).
* Support multiple constructors in model definition (one zero arg constructor is required though). (Issue ([#184](https://github.com/realm/realm-kotlin/issues/184)).
* Boolean argument substitution in queries on iOS/macOS would crash the query. (Issue [#691](https://github.com/realm/realm-kotlin/issues/691))
* Support 32-bit Android (x86 and armeabi-v7a). (Issue ([#109](https://github.com/realm/realm-kotlin/issues/109)).
* Make updates of primary key properties throw IllegalStateException (Issue [#353](https://github.com/realm/realm-kotlin/issues/353))


### Compatibility
* This release is compatible with:
  * Kotlin 1.6.10.
  * Coroutines 1.6.0-native-mt. Also compatible with Coroutines 1.6.0 but requires enabling of the new memory model and disabling of freezing, see https://github.com/realm/realm-kotlin#kotlin-memory-model-and-coroutine-compatibility for details on that.
  * AtomicFu 0.17.0.
* Minimum Gradle version: 6.1.1.  
* Minimum Android Gradle Plugin version: 4.0.0.
* Minimum Android SDK: 16.

### Internal
* Downgraded to Gradle 7.2 as a work-around for https://youtrack.jetbrains.com/issue/KT-51325.
* Updated to Realm Core 11.10.0, commit: ad2b6aeb1fd58135a2d9bf463011e26f934390ea.


## 0.9.0 (2022-01-28)

### Breaking Changes
* `RealmResults.observe()` and `RealmList.observe()` have been renamed to `asFlow()`.
* Querying via `Realm.objects(...)` is no longer supported. Use `Realm.query(...)` instead.

### Enhancements
* Added API for inspecting the schema of the realm with `BaseRealm.schema()` ([#238](https://github.com/realm/realm-kotlin/issues/238)).
* Added support for `RealmQuery` through `Realm.query(...)` ([#84](https://github.com/realm/realm-kotlin/issues/84)).
* Added source code link to model definition compiler errors. ([#173](https://github.com/realm/realm-kotlin/issues/173))
* Support Kotlin's new memory model. Enabled in consuming project with the following gradle properties `kotlin.native.binary.memoryModel=experimental`.
* Add support for JVM on M1 (in case we're running outside Rosetta compatibility mode, example when using Azul JVM which is compiled against `aarch64`) [#629](https://github.com/realm/realm-kotlin/issues/629).

### Fixed
* Sync on jvm targets on Windows/Linux crashes with unavailable scheduler ([#655](https://github.com/realm/realm-kotlin/issues/655)).

### Compatibility
* This release is compatible with:
  * Kotlin 1.6.10.
  * Coroutines 1.6.0-native-mt. Also compatible with Coroutines 1.6.0 but requires enabling of the new memory model and disabling of freezing, see https://github.com/realm/realm-kotlin#kotlin-memory-model-and-coroutine-compatibility for details on that.
  * AtomicFu 0.17.0.
* Minimum Gradle version: 6.1.1.  
* Minimum Android Gradle Plugin version: 4.0.0.
* Minimum Android SDK: 16.

### Internal
* Updated to Gradle 7.3.3.
* Updated to Android Gradle Plugin 7.1.0.
* Updated to AndroidX JUnit 1.1.3.
* Updated to AndroidX Test 1.4.0.


## 0.8.2 (2022-01-20)

### Breaking Changes
* None.

### Enhancements
* None.

### Fixed
* The `library-base` module would try to initialize a number of `library-sync` classes for JNI lookups. These and `RealmObjectCompanion` were not being excluded from Proguard obfuscation causing release builds to crash when initializing JNI [#643](https://github.com/realm/realm-kotlin/issues/643).

### Compatibility
* This release is compatible with:
  * Kotlin 1.6.10.
  * Coroutines 1.5.2-native-mt.
  * AtomicFu 0.17.0.
* Minimum Gradle version: 6.1.1.
* Minimum Android Gradle Plugin version: 4.0.0.
* Minimum Android SDK: 16.

### Internal
* None.


## 0.8.1 (2022-01-18)

### Breaking Changes
* None.

### Enhancements
* None.

### Fixed
* Using a custom module name to fix [#621](https://github.com/realm/realm-kotlin/issues/621).
* Synchronously process project configurations to avoid exceptions when running parallel builds [#626](https://github.com/realm/realm-kotlin/issues/626).
* Update to Kotlin 1.6.10. The `Compatibility` entry for 0.8.0 stating that the project had been updated to Kotlin 1.6.10 was not correct [#640](https://github.com/realm/realm-kotlin/issues/640).

### Compatibility
* This release is compatible with:
  * Kotlin 1.6.10.
  * Coroutines 1.5.2-native-mt.
  * AtomicFu 0.17.0.
* Minimum Gradle version: 6.1.1.  
* Minimum Android Gradle Plugin version: 4.0.0.
* Minimum Android SDK: 16.

### Internal
* Updated to Kotlin 1.6.10.


## 0.8.0 (2021-12-17)

### Breaking Changes
* Reworked configuration hierarchy:
  * Separated common parts of `RealmConfiguraion` and `SyncConfiguration` into `io.realm.Configuration` to avoid polluting the base configuration with local-only options.
  * Changed `Realm.open(RealmConfiguration)` to accept new base configuration with `Realm.open(Configuration)`.
  * Removed option to build `SyncConfiguration`s with `deleteRealmIfMigrationNeeded` option.

### Enhancements
* [Sync] Added support for `User.logOut()` ([#245](https://github.com/realm/realm-kotlin/issues/245)).
* Added support for dates through a new property type: `RealmInstant`.
* Allow to pass schema as a variable containing the involved `KClass`es and build configurations non-fluently ([#389](https://github.com/realm/realm-kotlin/issues/389)).
* Added M1 support for `library-base` variant ([#483](https://github.com/realm/realm-kotlin/issues/483)).

### Fixed
* Gradle metadata for pure Android projects. Now using `io.realm.kotlin:library-base:<VERSION>` should work correctly.
* Compiler plugin symbol lookup happens only on Sourset using Realm ([#544](https://github.com/realm/realm-kotlin/issues/544)).
* Fixed migration exception when opening a synced realm that is already stored in the backend for the first time ([#601](https://github.com/realm/realm-kotlin/issues/604)).

### Compatibility
* This release is compatible with:
  * Kotlin 1.6.10.
  * Coroutines 1.5.2-native-mt.
  * AtomicFu 0.17.0.
* Minimum Gradle version: 6.1.1.  
* Minimum Android Gradle Plugin version: 4.0.0.
* Minimum Android SDK: 16.

### Internal
* Updated to Ktor 1.6.5.
* Updated to AndroidX Startup 1.1.0.
* Updated to Gradle 7.2.
* Updated to Android Gradle Plugin 7.1.0-beta05.
* Updated to NDK 23.1.7779620.
* Updated to Android targetSdk 31.
* Updated to Android compileSdk 31.
* Updated to Android Build Tools 31.0.0.
* Updated to Ktlint version 0.43.0.
* Updated to Ktlint Gradle Plugin 10.2.0.
* Updated to Kotlin Serialization 1.3.0.
* Updated to Detekt 1.19.0-RC1.
* Updated to Dokka 1.6.0.
* Updated to AtomicFu 0.17.0.
* Updated to Realm Core 11.7.0, commit: 5903577608d202ad88f375c1bb2ceedb831f6d7b.


## 0.7.0 (2021-10-31)

### Breaking Changes
* None.

### Enhancements
* Basic MongoDB Realm sync support:
  * Enabled by using library dependency `io.realm.kotlin:library-sync:<VERSION>`
  * Build `AppConfiguration`s through `AppConfiguration.Builder(appId).build()`
  * Linking your app with a MongoDB Realm App through `App.create(appConfiguration)`
  * Log in to a MongoDB Realm App through `App.login(credentials)`. Currently only supports `Credentials.anonymous()` and `Credentials.emailPassword(...)`
  * Create `SyncConfiguration`s through `SyncConfiguration.Builder(user, partitionValue, schema).build()`
  * Create synchronized realm by `Realm.open(syncConfiguration)`

### Fixed
* None.

### Compatibility
* This release is compatible with:
  * Kotlin 1.5.31
  * Coroutines 1.5.2-native-mt
  * AtomicFu 0.16.3

### Internal
* Updated to Realm Core commit: ecfc1bbb734a8520d08f04f12f083641309799b3
* Updated to Ktor 1.6.4.


## 0.6.0 (2021-10-15)

### Breaking Changes
* Rename library dependency from `io.realm.kotlin:library:<VERSION>` to `io.realm.kotlin:library-base:<VERSION>`
* Abstracted public API into interfaces. The interfaces have kept the name of the previous classes so only differences are:
  - Opening a realm: `Realm(configuration)` has changed to `Realm.open(configuration)`
  - Easy construction of simple configurations: `RealmConfiguration(schema = ...)` has changed to `RealmConfiguration.with(schema = ...)`
  - Instantiating a `RealmList` is now done through `realmListOf(...)` or by `Iterable<T>.toRealmList()`
* Make argument to `findLatest` non-nullable: `MutableRealm.findLatest(obj: T?): T?` has changed to `MutableRealm.findLatest(obj: T): T?`
* Allow query arguments to be `null`: `RealmResult.query(query: String = "TRUEPREDICATE", vararg args: Any): RealmResults<T>` has change to `RealmResult.query(query: String = "TRUEPREDICATE", vararg args: Any?): RealmResults<T>`
* Moved `objects(KClass<T>)` and `<reified T> objects()` methods from `BaseRealm` to `TypedRealm`
* Changed `RealmObject.version` into method `RealmObject.version()`.
* Replaced `RuntimeException`s by the explicit exceptions: `IllegalArgumentException`, `IllegalStateException` and `IndexOutOfBoundsException`.
* Throw `Error` an unrecoverable Realm problem happen in the underlying storage engine.
* Removed optional arguments to `RealmConfiguration.with(...)` and `RealmConfiguration.Builder(...)`. Name and path can now only be set through the builder methods.

### Enhancements
* Add support for [JVM target](https://github.com/realm/realm-kotlin/issues/62) supported platforms are: Linux (since Centos7 x86_64), Windows (since 8.1 x86_64) and Macos (x86_64).
* Added support for marking a field as indexed with `@Index`

### Fixed
* Fixed null pointer exceptions when returning an unmanaged object from `MutableRealm.write/writeBlocking`.
* Fixed premature closing of underlying realm of frozen objects returned from `MutableRealm.write/writeBlocking`. (Issue [#477](https://github.com/realm/realm-kotlin/issues/477))

### Compatibility
* This release is compatible with:
  * Kotlin 1.5.31
  * Coroutines 1.5.2-native-mt
  * AtomicFu 0.16.3

### Internal
* Updated to Realm Core commit: 028626880253a62d1c936eed4ef73af80b64b71
* Updated to Kotlin 1.5.31.


## 0.5.0 (2021-08-20)

### Breaking Changes
* Moved `@PrimaryKey` annotation from `io.realm.PrimaryKey` to `io.realm.annotations.PrimaryKey`.

### Enhancements
* Add support for excluding properties from the Realm schema. This is done by either using JVM `@Transient` or the newly added `@io.realm.kotlin.Ignore` annotation. (Issue [#278](https://github.com/realm/realm-kotlin/issues/278)).
* Add support for encrypted Realms. Encryption can be enabled by passing a 64-byte encryption key to the configuration builder. (Issue [#227](https://github.com/realm/realm-kotlin/issues/227))
* Add support for `RealmList` notifications using Kotlin `Flow`s. (Issue [#359](https://github.com/realm/realm-kotlin/issues/359))
* Unmanaged `RealmObject`s can now be added directly to `RealmList`s without having to copy them to Realm beforehand.

### Fixed
* Throw exception when violating primary key uniqueness constraint when importing objects with `copyToRealm`.
* Fix crash caused by premature release of frozen versions (`java.lang.RuntimeException: [18]: Access to invalidated Results objects`)
* Fix optimizations bypassing our custom getter and setter from within a class (Issue [#375](https://github.com/realm/realm-kotlin/issues/375)).

### Compatibility
* This release is compatible with Kotlin 1.5.21 and Coroutines 1.5.0.

### Internal
* Updated to Kotlin 1.5.21.
* Updated Gradle to 7.1.1.
* Updated Android Gradle Plugin to 4.1.0.
* Updated to Android Build Tools 30.0.2.
* Updated to targetSdk 30 for Android.
* Now uses Java 11 to build the project.


## 0.4.1 (2021-07-16)

### Breaking Changes
* None.

### Enhancements
* None.

### Fixed
* Throw exception when violating primary key uniqueness constraint when importing objects with `copyToRealm`.
* Fix crash caused by premature release of frozen versions (`java.lang.RuntimeException: [18]: Access to invalidated Results objects`)

### Compatibility
* This release is compatible with Kotlin 1.5.10 and Coroutines 1.5.0.

### Internal
* None.


## 0.4.0 (2021-07-13)

This release contains a big departure in the architectural design of how Realm is currently implemented. At a high level it moves from "Thread-confined, Live Objects" to "Frozen Objects". The reasons for this shift are discussed [here](https://docs.google.com/document/d/1bGfjbKLD6DSBpTiVwyorSBcMqkUQWedAmmS_VAhL8QU/edit#heading=h.fzlh39twuifc).

At a high level this has a number of implications:

    1. Only one Realm instance (per `RealmConfiguration`) is needed across the entire application.
    2. The only reason for closing the Realm instance is if the Realm file itself needs to be deleted or compacted.
    3. Realm objects can be freely moved and read across threads.
    4. Changes to objects can only be observed through Kotlin Flows. Standard change listener support will come in a future release.
    5. In order to modify Realm Objects, they need to be "live". It is possible to convert a frozen object to a live object inside a
       write transaction using the `MutableRealm.findLatest(obj)` API. Live objects are not accessible outside write transactions.

This new architecture is intended to make it easier to consume and work with Realm, but at the same time, it also introduces a few caveats:

    1. Storing a strong reference to a Realm Object can cause an issue known as "Version pinning". Realm tracks the "distance" between the oldest known version and the latest. So if you store a reference for too long, when other writes are happening, Realm might run out of native memory and crash, or it can lead to an increased file size. It is possible to detect this problem by setting `RealmConfiguration.Builder.maxNumberOfActiveVersions()`. It can be worked around by copying the data out of the Realm and store that instead.

    2. With multiple versions being accessible across threads, it is possible to accidentally compare data from different versions. This could be a potential problem for certain business logic if two objects do not agree on a particular state. If you suspect this is an issue, a `version()` method has been added to all Realm Objects, so it can be inspected for debugging. Previously, Realms thread-confined objects guaranteed this would not happen.

    3. Since the threading model has changed, there is no longer a guarantee that running the same query twice in a row will return the same result. E.g. if a background write is executed between them, the result might change. Previously, this would have resulted in the same result as the Realm state for a particular thread would only update as part of the event loop.


### Breaking Changes
* The Realm instance itself is now thread safe and can be accessed from any thread.
* Objects queried outside write transactions are now frozen by default and can be freely read from any thread.
* As a consequence of the above, when a change listener fires, the changed data can only be observed in the new object received, not in the original, which was possible before this release.
* Removed `Realm.open(configuration: RealmConfiguration)`. Use the interchangeable `Realm(configuration: RealmConfiguration)`-constructor instead.
* Removed all `MutableRealm.create(...)`-variants. Use `MutableRealm.copyToRealm(instance: T): T` instead.

### Enhancements
* A `version()` method has been added to `Realm`, `RealmResults` and `RealmObject`. This returns the version of the data contained. New versions are obtained by observing changes to the object.
* `Realm.observe()`, `RealmResults.observe()` and `RealmObject.observe()` have been added and expose a Flow of updates to the object.
* Add support for suspending writes executed on the Realm Write Dispatcher with `suspend fun <R> write(block: MutableRealm.() -> R): R`
* Add support for setting background write and notification dispatchers with `RealmConfigruation.Builder.notificationDispatcher(dispatcher: CoroutineDispatcher)` and `RealmConfiguration.Builder.writeDispatcher(dispatcher: CoroutineDispatcher)`
* Add support for retrieving the latest version of an object inside a write transaction with `<T : RealmObject> MutableRealm.findLatests(obj: T?): T?`

### Fixed
* None.

### Compatibility
* This release is compatible with Kotlin 1.5.10 and Coroutines 1.5.0.

### Internal
* Updated `com.gradle.plugin-publish` to 0.15.0.
* Updated to Realm Core commit: 4cf63d689ba099057345f122265cbb880a8eb19d.
* Updated to Android NDK: 22.1.7171670.
* Introduced usage of `kotlinx.atomicfu`: 0.16.1.


## 0.3.2 (2021-07-06)

### Breaking Changes
* None.

### Enhancements
* None.

### Fixed
* [Bug](https://github.com/realm/realm-kotlin/issues/334) in `copyToRealm` causing a `RealmList` not to be saved as part of the model.

### Compatibility
* This release is compatible with Kotlin 1.5.10 and Coroutines 1.5.0.

### Internal
* None.


## 0.3.1 (2021-07-02)

### Breaking Changes
* None.

### Enhancements
* None.

### Fixed
* Android Release build variant (AAR) was stripped from all classes due to presence of `isMinifyEnabled` flag in the library module. The flag is removed now.


### Compatibility
* This release is compatible with Kotlin 1.5.10 and Coroutines 1.5.0.

### Internal
* None.


## 0.3.0 (2021-07-01)

### Breaking Changes
* None.

### Enhancements
* [Support Apple Release builds](https://github.com/realm/realm-kotlin/issues/142).
* Enabling [shrinker](https://github.com/realm/realm-kotlin/issues/293) for Android Release builds.
* Added support for `RealmList` as supported field in model classes. A `RealmList` is used to model one-to-many relationships in a Realm object.
* Schema migration is handled automatically when adding or removing a property or class to the model without specifying a `schemaVersion`.
If a class or column is renamed you need to set a greater `schemaVersion` to migrate the Realm (note: currently renaming will not copy data to the new column). Alternatively `deleteRealmIfMigrationNeeded` could be set to (without setting `schemaVersion`) to delete the Realm file if an automatic migration is not possible. Fixes [#284](https://github.com/realm/realm-kotlin/issues/284).

### Fixed
* None.

### Compatibility
* This release is compatible with Kotlin 1.5.10 and Coroutines 1.5.0.

### Internal
* None.


## 0.2.0 (2021-06-09)

### Breaking Changes
* The Realm Kotlin Gradle plugin has changed name from `realm-kotlin` to `io.realm.kotlin` to align with Gradle Plugin Portal requirements.

### Enhancements
* The Realm Kotlin Gradle plugin is now available on Gradle Plugin Portal and can be used with the Plugin DSL and `gradlePluginPortal()` as the buildscript repository. A minimal setup of using this approach can be found [here](https://plugins.gradle.org/plugin/io.realm.kotlin).

### Fixed
* None.

### Compatibility
* This release is compatible with Kotlin 1.5.10 and Coroutines 1.5.0.

### Internal
* Updated to Realm Core commit: ed9fbb907e0b5e97e0e2d5b8efdc0951b2eb980c.


## 0.1.0 (2021-05-07)

This is the first public Alpha release of the Realm Kotlin SDK for Android and Kotlin Multiplatform.

A minimal setup for including this library looks like this:

```
// Top-level build.gradle file
buildscript {
    repositories {
        mavenCentral()
    }
    dependencies {
        classpath("io.realm.kotlin:gradle-plugin:0.1.0")
    }
}

allprojects {
    repositories {
    	mavenCentral()
    }
}

// Project build.gradle file
// Only include multiplatform if building a multiplatform project.
plugins {
	kotlin("multiplatform")
	id("com.android.library")
	id("realm-kotlin")
}
```

See the [README](https://github.com/realm/realm-kotlin#readme) for more information.

Please report any issues [here](https://github.com/realm/realm-kotlin/issues/new).<|MERGE_RESOLUTION|>--- conflicted
+++ resolved
@@ -1,4 +1,3 @@
-<<<<<<< HEAD
 ## 1.6.0 (YYYY-MM-DD)
 
 ### Breaking Changes
@@ -26,8 +25,6 @@
 * None.
 
 
-=======
->>>>>>> 7ae44d98
 ## 1.5.1 (YYYY-MM-DD)
 
 ### Breaking Changes
