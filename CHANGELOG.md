--- conflicted
+++ resolved
@@ -1,3 +1,30 @@
+## 1.5.0 (YYYY-MM-DD)
+
+### Breaking Changes
+* None.
+
+### Enhancements
+* None.
+
+### Fixed
+* Internal dispatcher threads would leak when closing Realms. (Issue [#818](https://github.com/realm/realm-kotlin/issues/818))
+* Realm finalizer thread would prevent JVM main thread from exiting. (Issue [#818](https://github.com/realm/realm-kotlin/issues/818))
+
+### Compatibility
+* This release is compatible with the following Kotlin releases:
+  * Kotlin 1.7.20 and above.
+  * Ktor 2.1.2 and above.
+  * Coroutines 1.6.4 and above. 
+  * AtomicFu 0.18.3 and above.
+  * The new memory model only. See https://github.com/realm/realm-kotlin#kotlin-memory-model-and-coroutine-compatibility
+* Minimum Gradle version: 6.7.1.
+* Minimum Android Gradle Plugin version: 4.0.0.
+* Minimum Android SDK: 16.
+
+### Internal
+* None.
+
+
 ## 1.4.0 (2022-10-17)
 
 ### Breaking Changes
@@ -10,12 +37,7 @@
 * [Sync] The sync variant `io.realm.kotlin:library-sync:1.4.0`, now support Apple Silicon targets, ie. `macosArm64()`, `iosArm64()` and `iosSimulatorArm64`.
 
 ### Fixed
-<<<<<<< HEAD
-* Internal dispatcher threads would leak when closing Realms. (Issue [#818](https://github.com/realm/realm-kotlin/issues/818))
-* Realm finalizer thread would prevent JVM main thread from exiting. (Issue [#818](https://github.com/realm/realm-kotlin/issues/818))
-=======
 * [Sync] Using the SyncSession after receiving changes from the server would sometimes crash. Issue [#1068](https://github.com/realm/realm-kotlin/issues/1068)
->>>>>>> 7c7a02ad
 
 ### Compatibility
 * This release is compatible with the following Kotlin releases:
