## 1.5.0 (YYYY-MM-DD)

### Breaking Changes
* None.

### Enhancements
<<<<<<< HEAD
* [Sync] `App.close()` have been added so it is possible to close underlying ressources used by the app instance.

### Fixed
* Internal dispatcher threads would leak when closing Realms. (Issue [#818](https://github.com/realm/realm-kotlin/issues/818))
* Realm finalizer thread would prevent JVM main thread from exiting. (Issue [#818](https://github.com/realm/realm-kotlin/issues/818))
=======
* Add support for in-memory Realms.
* [Sync] Added support for API key authentication. (Issue [#432](https://github.com/realm/realm-kotlin/issues/432))

### Fixed
* None.
>>>>>>> c721fb3b

### Compatibility
* This release is compatible with the following Kotlin releases:
  * Kotlin 1.7.20 and above.
  * Ktor 2.1.2 and above.
  * Coroutines 1.6.4 and above. 
  * AtomicFu 0.18.3 and above.
  * The new memory model only. See https://github.com/realm/realm-kotlin#kotlin-memory-model-and-coroutine-compatibility
* Minimum Gradle version: 6.7.1.
* Minimum Android Gradle Plugin version: 4.0.0.
* Minimum Android SDK: 16.

### Internal
<<<<<<< HEAD
* None.
=======
* Updated to use hierarchical multi platform project structure.
* Updated to Realm Core 12.10.0, commit 8ce82fe3a8d5a2fbc89d719de8559f5a792c2dc9.
>>>>>>> c721fb3b


## 1.4.0 (2022-10-17)

### Breaking Changes
* Minimum Kotlin version has been raised from 1.6.10 to 1.7.20.
* Support for the original (old) memory model on Kotlin Native has been dropped. Only the new Kotlin Native memory model is supported.  
* Minimum Gradle version has been raised from 6.1.1 to 6.7.1.
* Minimum Ktor version has been raised from 1.6.8 to 2.1.2.

### Enhancements
* [Sync] The sync variant `io.realm.kotlin:library-sync:1.4.0`, now support Apple Silicon targets, ie. `macosArm64()`, `iosArm64()` and `iosSimulatorArm64`.

### Fixed
* [Sync] Using the SyncSession after receiving changes from the server would sometimes crash. Issue [#1068](https://github.com/realm/realm-kotlin/issues/1068)

### Compatibility
* This release is compatible with the following Kotlin releases:
  * Kotlin 1.7.20 and above.
  * Ktor 2.1.2 and above.
  * Coroutines 1.6.4 and above. 
  * AtomicFu 0.18.3 and above.
  * The new memory model only. See https://github.com/realm/realm-kotlin#kotlin-memory-model-and-coroutine-compatibility
* Minimum Gradle version: 6.7.1.
* Minimum Android Gradle Plugin version: 4.0.0.
* Minimum Android SDK: 16.

### Internal
* Updated to Kotlin 1.7.20.
* Updated to Coroutines 1.6.4.
* Updated to AtomicFu 0.18.3.
* Updated to Kotlin Serialization 1.4.0.
* Updated to KotlinX DateTime 0.4.0.
* Updated to okio 3.2.0.
* Ktor now uses the OkHttp engine on Android/JVM.
* Ktor now uses the Darwin engine on Native.


## 1.3.0 (2022-10-10)

### Breaking Changes
* None.

### Enhancements
* Support for `MutableRealm.deleteAll()`.
* Support for `MutableRealm.delete(KClass)`.
* Support for `DynamicMutableRealm.deleteAll()`.
* Support for `DynamicMutableRealm.delete(className)`.
* Support for `RealmInstant.now()`
* [Sync] Support for `User.getProviderType()`.
* [Sync] Support for `User.getAccessToken()`.
* [Sync] Support for `User.getRefreshToken()`.
* [Sync] Support for `User.getDeviceId()`.

### Fixed
* [Sync] Using `SyncConfiguration.Builder.waitForInitialRemoteDataOpen()` is now much faster if the server realm contains a lot of data. Issue [])_

### Compatibility
* This release is compatible with:
  * Kotlin 1.6.10 - 1.7.10. 1.7.20 support is tracked here: https://github.com/realm/realm-kotlin/issues/1024
  * Ktor 1.6.8. Ktor 2 support is tracked here: https://github.com/realm/realm-kotlin/issues/788
  * Coroutines 1.6.0-native-mt. Also compatible with Coroutines 1.6.0 but requires enabling of the new memory model and disabling of freezing, see https://github.com/realm/realm-kotlin#kotlin-memory-model-and-coroutine-compatibility for details on that.
  * AtomicFu 0.17.0 and above.
* Minimum Gradle version: 6.1.1.
* Minimum Android Gradle Plugin version: 4.0.0.
* Minimum Android SDK: 16.

### Internal
* None.


## 1.2.0 (2022-09-30)

### Breaking Changes
* `RealmResults.query()` now returns a `RealmQuery` instead of a `RealmResults`.

### Enhancements
* Added support for `MutableRealmInt` in model classes. The new type behaves like a reference to a `Long`, but also supports `increment` and `decrement` methods. These methods implement a conflict-free replicated data type, whose value will converge even when changed across distributed devices with poor connections.
* [Sync] Support for `User.linkCredentials()`.
* [Sync] Support for `User.identities`, which will return all login types available to the user.
* [Sync] `User.id` as a replacement for `User.identity`. `User.identity` has been marked as deprecated.

### Fixed
* Classes using `RealmObject` or `EmbeddedRealmObject` as a generics type would be modified by the compiler plugin causing compilation errors. (Issue [981] (https://github.com/realm/realm-kotlin/issues/981))
* Ordering not respected for `RealmQuery.first()`. (Issue [#953](https://github.com/realm/realm-kotlin/issues/953))
* Sub-querying on a RealmResults ignored the original filter. (Issue [#998](https://github.com/realm/realm-kotlin/pull/998))
* `RealmResults.query()` semantic returning `RealmResults` was wrong, the return type should be a `RealmQuery`. (Issue [#1013](https://github.com/realm/realm-kotlin/pull/1013))
* Crash when logging messages with formatting specifiers. (Issue [#1034](https://github.com/realm/realm-kotlin/issues/1034))

### Compatibility
* This release is compatible with:
  * Kotlin 1.6.10 - 1.7.10. 1.7.20 support is tracked here: https://github.com/realm/realm-kotlin/issues/1024
  * Ktor 1.6.8. Ktor 2 support is tracked here: https://github.com/realm/realm-kotlin/issues/788
  * Coroutines 1.6.0-native-mt. Also compatible with Coroutines 1.6.0 but requires enabling of the new memory model and disabling of freezing, see https://github.com/realm/realm-kotlin#kotlin-memory-model-and-coroutine-compatibility for details on that.
  * AtomicFu 0.17.0 and above.
* Minimum Gradle version: 6.1.1.
* Minimum Android Gradle Plugin version: 4.0.0.
* Minimum Android SDK: 16.

### Internal
* Updated to Realm Core 12.7.0, commit 18abbb4e9dc268620fa499923a92921bf26db8c6.
* Updated to Kotlin Compile Testing 1.4.9.


## 1.1.0 (2022-08-23)

### Breaking Changes
* None.

### Enhancements
* Added support for `RealmSet` in model classes. `RealmSet` is a collection of unique elements. See the class documentation for more details.
* Added support for `UUID` through a new property type: `RealmUUID`.
* Support for `Realm.writeCopyTo(configuration)`.
* [Sync] Add support for `User.delete()`, making it possible to delete user data on the server side (Issue [#491](https://github.com/realm/realm-kotlin/issues/491)).
* [Sync] It is now possible to create multiple anonymous users by specifying `Credentials.anonymous(reuseExisting = false)` when logging in to an App.

### Fixed
* `Realm.deleteRealm(config)` would throw an exception if the file didn't exist.
* Returning deleted objects from `Realm.write` and `Realm.writeBlocking` threw a non-sensical `NullPointerException`. Returning such a value is not allowed and now throws an `IllegalStateException`. (Issue [#965](https://github.com/realm/realm-kotlin/issues/965))
* [Sync] AppErrors and SyncErrors with unmapped category or error codes caused a crash. (Issue [951] (https://github.com/realm/realm-kotlin/pull/951))

### Compatibility
* This release is compatible with:
  * Kotlin 1.6.10 and above.
  * Coroutines 1.6.0-native-mt. Also compatible with Coroutines 1.6.0 but requires enabling of the new memory model and disabling of freezing, see https://github.com/realm/realm-kotlin#kotlin-memory-model-and-coroutine-compatibility for details on that.
  * AtomicFu 0.17.0.
* Minimum Gradle version: 6.1.1.  
* Minimum Android Gradle Plugin version: 4.0.0.
* Minimum Android SDK: 16.

### Internal
* Updated to Realm Core 12.5.1, commit 6f6a0f415bd33cf2ced4467e36a47f7c84f0a1d7.
* Updated to Gradle 7.5.1.
* Updated to Android Gradle Plugin 7.2.2.
* Updated to CMake 3.22.1
* Updated to Android targetSdk 33.
* Updated to Android compileSdkVersion 33.
* Updated to Android Build Tools 33.0.0.
* Updated to Android NDK 23.2.8568313.


## 1.0.2 (2022-08-05)

### Breaking Changes
* None.

### Enhancements
* None.

### Fixed
* Missing proguard configuration for `CoreErrorUtils`. (Issue [#942](https://github.com/realm/realm-kotlin/issues/942))
* [Sync] Embedded Objects could not be added to the schema for `SyncConfiguration`s. (Issue [#945](https://github.com/realm/realm-kotlin/issues/945)).

### Compatibility
* This release is compatible with:
  * Kotlin 1.6.10 and above.
  * Coroutines 1.6.0-native-mt. Also compatible with Coroutines 1.6.0 but requires enabling of the new memory model and disabling of freezing, see https://github.com/realm/realm-kotlin#kotlin-memory-model-and-coroutine-compatibility for details on that.
  * AtomicFu 0.17.0.
* Minimum Gradle version: 6.1.1.  
* Minimum Android Gradle Plugin version: 4.0.0.
* Minimum Android SDK: 16.

### Internal
* None.


## 1.0.1 (2022-07-07)

### Breaking Changes
* None.

### Enhancements
* Added support for `ByteArray`. ([#584](https://github.com/realm/realm-kotlin/issues/584))

### Fixed
* Fixed JVM memory leak when passing string to C-API. (Issue [#890](https://github.com/realm/realm-kotlin/issues/890))
* Fixed crash present on release-mode apps using Sync due to missing Proguard exception for `ResponseCallback`.
* The compiler plugin did not set the generic parameter correctly for an internal field inside model classes. This could result in other libraries that operated on the source code throwing an error of the type: `undeclared type variable: T`. (Issue [#901](https://github.com/realm/realm-kotlin/issues/901))
* String read from a realm was mistakenly treated as zero-terminated, resulting in strings with `\0`-characters to be truncated when read. Inserting data worked correctly. (Issue [#911](https://github.com/realm/realm-kotlin/issues/911))
* [Sync] Fix internal ordering of `EmailPasswordAuth.resetPassword(...)` arguments. (Issue [#885](https://github.com/realm/realm-kotlin/issues/885))
* [Sync] Sync error events not requiring a Client Reset incorrectly assumed they had to include a path to a recovery Realm file. (Issue [#895](https://github.com/realm/realm-kotlin/issues/895))

### Compatibility
* This release is compatible with:
  * Kotlin 1.6.10 and above.
  * Coroutines 1.6.0-native-mt. Also compatible with Coroutines 1.6.0 but requires enabling of the new memory model and disabling of freezing, see https://github.com/realm/realm-kotlin#kotlin-memory-model-and-coroutine-compatibility for details on that.
  * AtomicFu 0.17.0.
* Minimum Gradle version: 6.1.1.  
* Minimum Android Gradle Plugin version: 4.0.0.
* Minimum Android SDK: 16.

### Internal
* None.


## 1.0.0 (2022-06-07)

### Breaking Changes
* Move all classes from package `io.realm` to `io.realm.kotlin`. This allows Realm Java and Realm Kotlin to be included in the same app without having class name conflicts. *WARNING:* While both libraries can be configured to open the same file, doing so concurrently is currently not supported and can lead to corrupted realm files.
* Updated default behavior for implicit import APIs (realm objects setters and list add/insert/set-operations) to update existing objects with similar primary key instead of throwing. (Issue [#849](https://github.com/realm/realm-kotlin/issues/849))
* Introduced `BaseRealmObject` as base interface of `RealmObject` and `DynamicRealmObject` to prepare for future embedded object support.
  * Most APIs accepts `BaseRealmObject` instead of `RealmObject`.
  * `DynamicRealmObject` no longer implements `RealmObject` but only `BaseRealmObject`
  * Besides the changes of base class of `DynamicRealmObject`, this should not require and code changes.
* Moved all modeling defining types to `io.realm.kotlin.types`
  * Moved `BaseRealmObject`, `RealmObject`, `EmbeddedObject`, `RealmList`, `RealmInstant` and `ObjectId` from `io.realm` to `io.realm.kotlin.types`
* Moved `RealmResults` from `io.realm` to `io.realm.kotlin.query`
* Reworked API for dynamic objects.
  * Support for unmanaged dynamic objects through `DynamicMutableRealmObject.create()`.
  * Replaced `DynamicMutableRealm.create()` with `DynamicMutableRealm.copyToRealm()` similar to `MutableRealm.copyToRealm()`.
* Moved `io.realm.MutableRealm.UpdatePolicy` to top-level class `io.realm.kotlin.UpdatePolicy` as it now also applies to `DynamicMutableRealm.copyToRealm()`.
* Deleted `Queryable`-interface and removed it from `RealmResults`.
* Moved extension methods on `BaseRealmObject`, `MutableRealm`, `TypedRealm`, `Realm` and `Iterable` from `io.realm` to `io.realm.kotlin.ext`
* Moved `io.realm.MutableRealm.UpdatePolicy` to top-level class `io.realm.UpdatePolicy` as it now also applies to `DynamicMutableRealm.copyToRealm()`
* All exceptions from Realm now has `RealmException` as their base class instead of `RealmCoreException` or `Exception`.
* Aligned factory methods naming. (Issue [#835](https://github.com/realm/realm-kotlin/issues/835))
  * Renamed `RealmConfiguration.with(...)` to `RealmConfiguration.create(...)`
  * Renamed `SyncConfiguration.with(...)` to `SyncConfiguration.create(...)`
  * Renamed `RealmInstant.fromEpochSeconds(...)` to `RealmInstant.from(...)`
* Reduced `DynamicMutableRealm` APIs (`copyToRealm()` and `findLatest()`) to only allow import and lookup of `DynamicRealmObject`s.

### Enhancements
* [Sync] Support for Flexible Sync through `Realm.subscriptions`. (Issue [#824](https://github.com/realm/realm-kotlin/pull/824))
* [Sync] Added support for `ObjectId` ([#652](https://github.com/realm/realm-kotlin/issues/652)). `ObjectId` can be used as a primary key in model definition.
* [Sync] Support for `SyncConfiguration.Builder.InitialData()`. (Issue [#422](https://github.com/realm/realm-kotlin/issues/422))
* [Sync] Support for `SyncConfiguration.Builder.initialSubscriptions()`. (Issue [#831](https://github.com/realm/realm-kotlin/issues/831))
* [Sync] Support for `SyncConfiguration.Builder.waitForInitialRemoteData()`. (Issue [#821](https://github.com/realm/realm-kotlin/issues/821))
* [Sync] Support for accessing and controlling the session state through `SyncSession.state`, `SyncSession.pause()` and `SyncSession.resume()`.
* [Sync] Added `SyncConfiguration.syncClientResetStrategy` which enables support for client reset via `DiscardUnsyncedChangesStrategy` for partition-based realms and `ManuallyRecoverUnsyncedChangesStrategy` for Flexible Sync realms.
* [Sync] Support `ObjectId` as a partition key.
* Support for embedded objects. (Issue [#551](https://github.com/realm/realm-kotlin/issues/551))
* Support for `RealmConfiguration.Builder.initialData()`. (Issue [#579](https://github.com/realm/realm-kotlin/issues/579))
* Preparing the compiler plugin to be compatible with Kotlin `1.7.0-RC`. (Issue [#843](https://github.com/realm/realm-kotlin/issues/843))
* Added `AppConfiguration.create(...)` as convenience method for `AppConfiguration.Builder(...).build()` (Issue [#835](https://github.com/realm/realm-kotlin/issues/835))

### Fixed
* Fix missing symbol (`___bid_IDEC_glbround`) on Apple silicon
* Creating a `RealmConfiguration` off the main thread on Kotlin Native could crash with `IncorrectDereferenceException`. (Issue [#799](https://github.com/realm/realm-kotlin/issues/799))
* Compiler error when using cyclic references in compiled module. (Issue [#339](https://github.com/realm/realm-kotlin/issues/339))

### Compatibility
* This release is compatible with:
  * Kotlin 1.6.10 and above.
  * Coroutines 1.6.0-native-mt. Also compatible with Coroutines 1.6.0 but requires enabling of the new memory model and disabling of freezing, see https://github.com/realm/realm-kotlin#kotlin-memory-model-and-coroutine-compatibility for details on that.
  * AtomicFu 0.17.0.
* Minimum Gradle version: 6.1.1.  
* Minimum Android Gradle Plugin version: 4.0.0.
* Minimum Android SDK: 16.

### Internal
* Updated to Realm Core 12.1.0, commit f8f6b3730e32dcc5b6564ebbfa5626a640cdb52a.


## 0.11.1 (2022-05-05)

### Breaking Changes
* None.

### Enhancements
* None.

### Fixed
* Fix crash in list notification listener (Issue [#827](https://github.com/realm/realm-kotlin/issues/827), since 0.11.0)

### Compatibility
* This release is compatible with:
  * Kotlin 1.6.10 and above.
  * Coroutines 1.6.0-native-mt. Also compatible with Coroutines 1.6.0 but requires enabling of the new memory model and disabling of freezing, see https://github.com/realm/realm-kotlin#kotlin-memory-model-and-coroutine-compatibility for details on that.
  * AtomicFu 0.17.0.
* Minimum Gradle version: 6.1.1.  
* Minimum Android Gradle Plugin version: 4.0.0.
* Minimum Android SDK: 16.

### Internal
* None.


## 0.11.0 (2022-04-29)

### Breaking Changes
* [Sync] `SyncConfiguration` and `SyncSession` have been moved to `io.realm.mongodb.sync`.
* [Sync] `EmailPasswordAuth` has been movedto `io.realm.mongodb.auth`.
* [Sync] Improved exception hierarchy for App and Sync exceptions. All sync/app exceptions now use `io.realm.mongodb.exceptions.AppException` as their top-level exception type. Many methods have more specialized exceptions for common errors that can be caught and reacted to. See `AppException` documentation for more details.
* [Sync] `SyncConfiguration.directory` is no longer available.
* [Sync] Removed `SyncConfiguration.partitionValue` as it exposed internal implementation details. It will be reintroduced at a later date.

### Enhancements
* [Sync] `EmailPasswordAuth` has been extended with support for: `confirmUser()`, `resendConfirmationEmail()`, `retryCustomConfirmation()`, `sendResetPasswordEmail()` and `resetPassword()`.
* [Sync] Support for new types of `Credentials`: `apiKey`, `apple`, `facebook`, `google` and `jwt`.
* [Sync] Support for the extension property `Realm.syncSession`, which returns the sync session associated with the realm.
* [Sync] Support for `SyncSession.downloadAllServerChanges()` and `SyncSession.uploadAllLocalChanges()`.
* [Sync] Support for `App.allUsers()`.
* [Sync] Support for `SyncConfiguration.with()`.
* [Sync] Support for `null` and `Integer` (along side already existing `String` and `Long`) partition values when using Partion-based Sync.
* [Sync] Support for `User.remove()`.
* [Sync] `AppConfiguration.syncRootDirectory` has been added to allow users to set the root folder containing all files used for data synchronization between the device and MongoDB Realm. (Issue [#795](https://github.com/realm/realm-kotlin/issues/795))
* Encrypted Realms now use OpenSSL 1.1.1n, up from v1.1.1g.

### Fixed
* Fix duplication of list object references when importing existing objects with `copyToRealm(..., updatePolicy = UpdatePolicy.ALL)` (Issue [#805](https://github.com/realm/realm-kotlin/issues/805))
* Bug in the encryption layer that could result in corrupted Realm files. (Realm Core Issue [#5360](https://github.com/realm/realm-core/issues/5360), since 0.10.0)

### Compatibility
* This release is compatible with:
  * Kotlin 1.6.10 and above.
  * Coroutines 1.6.0-native-mt. Also compatible with Coroutines 1.6.0 but requires enabling of the new memory model and disabling of freezing, see https://github.com/realm/realm-kotlin#kotlin-memory-model-and-coroutine-compatibility for details on that.
  * AtomicFu 0.17.0.
* Minimum Gradle version: 6.1.1.  
* Minimum Android Gradle Plugin version: 4.0.0.
* Minimum Android SDK: 16.

### Internal
* Updated to Realm Core 11.15.0, commit 9544b48e52c49e0267c3424b0b92c2f5efd5e2b9.
* Updated to Ktor 1.6.8.
* Updated to Ktlint 0.45.2.
* Rename internal synthetic variables prefix to `io_realm_kotlin_`, so deprecated prefix `$realm$` is avoided.
* Using latest Kotlin version (EAP) for the `kmm-sample` app to test compatibility with the latest/upcoming Kotlin version.


## 0.10.2 (2022-04-01)

### Breaking Changes
* None.

### Enhancements
* None.

### Fixed
* Fix query syntax errors of seemingly correct query (Issue [#683](https://github.com/realm/realm-kotlin/issues/683))
* Fix error when importing lists with existing objects through `copyToRealm` with `UpdatePolicy.ALL` (Issue [#771](https://github.com/realm/realm-kotlin/issues/771))

### Compatibility
* This release is compatible with:
  * Kotlin 1.6.10.
  * Coroutines 1.6.0-native-mt. Also compatible with Coroutines 1.6.0 but requires enabling of the new memory model and disabling of freezing, see https://github.com/realm/realm-kotlin#kotlin-memory-model-and-coroutine-compatibility for details on that.
  * AtomicFu 0.17.0.
* Minimum Gradle version: 6.1.1.  
* Minimum Android Gradle Plugin version: 4.0.0.
* Minimum Android SDK: 16.

### Internal
* None.

## 0.10.1 (2022-03-24)

### Breaking Changes
* None.

### Enhancements
* Reducing the binary size for Android dependency. (Issue [#216](https://github.com/realm/realm-kotlin/issues/216)).
* Using static c++ runtime library (stl) for Android. (Issue [#694](https://github.com/realm/realm-kotlin/issues/694)).

### Fixed
* Fix assignments to `RealmList`-properties on managed objects (Issue [#718](https://github.com/realm/realm-kotlin/issues/718))
* `iosSimulatorArm64` and `iosX64` cinterop dependencies were compiled with unnecessary additional architectures, causing a fat framework to fail with (Issue [#722](https://github.com/realm/realm-kotlin/issues/722))

### Compatibility
* This release is compatible with:
  * Kotlin 1.6.10.
  * Coroutines 1.6.0-native-mt. Also compatible with Coroutines 1.6.0 but requires enabling of the new memory model and disabling of freezing, see https://github.com/realm/realm-kotlin#kotlin-memory-model-and-coroutine-compatibility for details on that.
  * AtomicFu 0.17.0.
* Minimum Gradle version: 6.1.1.  
* Minimum Android Gradle Plugin version: 4.0.0.
* Minimum Android SDK: 16.

### Internal
* None.


## 0.10.0 (2022-03-04)

### Breaking Changes
* `RealmConfiguration.Builder.path()` has been replaced by `RealmConfiguration.Builder.directory()`, which can be combined with `RealmConfiguration.Builder.name()` to form the full path. (Issue [#346](https://github.com/realm/realm-kotlin/issues/346))
* `Realm.observe()` and `RealmObject.observe()` have been renamed to `asFlow()`.
* `RealmObject.asFlow` will throw `UnsupportedOperationException` instead of `IllegalStateException` if called on a live or dynamic object in a write transaction or in a migration.
* `RealmObject.asFlow` will throw `UnsupportedOperationException` instead of `IllegalStateException` if called on a live or dynamic object in a write transaction or in a migration.
* Removed `RealmObject.delete()` and `RealmResults.delete()`. All objects, objects specified by queries and results must be delete through `MutableRealm.delete(...)` and `DynamicMutableRealm.delete(...).
* Removed default empty schema argument for `RealmConfiguration.Builder(schema = ... )` and `SyncConfiguration.Builder(..., schema= ... )` as all configuraitons require a non-empty schema.
* Removed `RealmConfiguration.Builder.schema()`. `RealmConfiguration.Builder(schema = ...)` should be used instead.

### Enhancements
* Add support for Gradle Configuration Cache.
* Improved exception message when attempting to delete frozen objects. (Issue [#616](https://github.com/realm/realm-kotlin/issues/616))
* Added `RealmConfiguration.Builder.compactOnLaunch()`, which can be used to control if a Realm file should be compacted when opened.
* A better error message if a data class was used as model classes. (Issue [#684](https://github.com/realm/realm-kotlin/issues/684))
* A better error message if the Realm plugin was not applied to the module containing model classes. (Issue [#676](https://github.com/realm/realm-kotlin/issues/676))
* A better error message if a class is used that is not part of the schema. (Issue [#680](https://github.com/realm/realm-kotlin/issues/680))
* Add support for fine-grained notification on Realm instances. `Realm.asFlow()` yields `RealmChange` that represent the `InitialRealm` or `UpdatedRealm` states.
* Add support for fine-grained notification on Realm objects. `RealmObject.asFlow()` yields `ObjectChange` that represent the `InitialObject`, `UpdatedObject` or `DeletedObject` states.
* Add support for fine-grained notification on Realm lists. `RealmList.asFlow()` yields `ListChange` that represent the `InitialList`, `UpdatedList` or `DeletedList` states.
* Add support for fine-grained notifications on Realm query results. `RealmResults.asFlow()` yields `ResultsChange` that represent the `InitialResults` or `UpdatedResults` states.
* Add support for fine-grained notifications on `RealmSingleQuery`. `RealmSingleQuery.asFlow()` yields `SingleQueryChange` that represent the `PendingObject`, `InitialObject`, `UpdatedObject` or `DeletedObject` states.
* Add support for data migration as part of an automatic schema upgrade through `RealmConfiguration.Builder.migration(RealmMigration)` (Issue [#87](https://github.com/realm/realm-kotlin/issues/87))
* Added ability to delete objects specified by a `RealmQuery` or `RealmResults` through `MutableRealm.delete(...)` and `DynamicMutableRealm.delete(...).
* Add support for updating existing objects through `copyToRealm`. This requires them having a primary key. (Issue [#564](https://github.com/realm/realm-kotlin/issues/564))
* Added `Realm.deleteRealm(RealmConfiguration)` function that deletes the Realm files from the filesystem (Issue [#95](https://github.com/realm/realm-kotlin/issues/95)).


### Fixed
* Intermittent `ConcurrentModificationException` when running parallel builds. (Issue [#626](https://github.com/realm/realm-kotlin/issues/626))
* Refactor the compiler plugin to use API's compatible with Kotlin `1.6.20`. (Issue ([#619](https://github.com/realm/realm-kotlin/issues/619)).
* `RealmConfiguration.path` should report the full Realm path. (Issue ([#605](https://github.com/realm/realm-kotlin/issues/605)).
* Support multiple constructors in model definition (one zero arg constructor is required though). (Issue ([#184](https://github.com/realm/realm-kotlin/issues/184)).
* Boolean argument substitution in queries on iOS/macOS would crash the query. (Issue [#691](https://github.com/realm/realm-kotlin/issues/691))
* Support 32-bit Android (x86 and armeabi-v7a). (Issue ([#109](https://github.com/realm/realm-kotlin/issues/109)).
* Make updates of primary key properties throw IllegalStateException (Issue [#353](https://github.com/realm/realm-kotlin/issues/353))


### Compatibility
* This release is compatible with:
  * Kotlin 1.6.10.
  * Coroutines 1.6.0-native-mt. Also compatible with Coroutines 1.6.0 but requires enabling of the new memory model and disabling of freezing, see https://github.com/realm/realm-kotlin#kotlin-memory-model-and-coroutine-compatibility for details on that.
  * AtomicFu 0.17.0.
* Minimum Gradle version: 6.1.1.  
* Minimum Android Gradle Plugin version: 4.0.0.
* Minimum Android SDK: 16.

### Internal
* Downgraded to Gradle 7.2 as a work-around for https://youtrack.jetbrains.com/issue/KT-51325.
* Updated to Realm Core 11.10.0, commit: ad2b6aeb1fd58135a2d9bf463011e26f934390ea.


## 0.9.0 (2022-01-28)

### Breaking Changes
* `RealmResults.observe()` and `RealmList.observe()` have been renamed to `asFlow()`.
* Querying via `Realm.objects(...)` is no longer supported. Use `Realm.query(...)` instead.

### Enhancements
* Added API for inspecting the schema of the realm with `BaseRealm.schema()` ([#238](https://github.com/realm/realm-kotlin/issues/238)).
* Added support for `RealmQuery` through `Realm.query(...)` ([#84](https://github.com/realm/realm-kotlin/issues/84)).
* Added source code link to model definition compiler errors. ([#173](https://github.com/realm/realm-kotlin/issues/173))
* Support Kotlin's new memory model. Enabled in consuming project with the following gradle properties `kotlin.native.binary.memoryModel=experimental`.
* Add support for JVM on M1 (in case we're running outside Rosetta compatibility mode, example when using Azul JVM which is compiled against `aarch64`) [#629](https://github.com/realm/realm-kotlin/issues/629).

### Fixed
* Sync on jvm targets on Windows/Linux crashes with unavailable scheduler ([#655](https://github.com/realm/realm-kotlin/issues/655)).

### Compatibility
* This release is compatible with:
  * Kotlin 1.6.10.
  * Coroutines 1.6.0-native-mt. Also compatible with Coroutines 1.6.0 but requires enabling of the new memory model and disabling of freezing, see https://github.com/realm/realm-kotlin#kotlin-memory-model-and-coroutine-compatibility for details on that.
  * AtomicFu 0.17.0.
* Minimum Gradle version: 6.1.1.  
* Minimum Android Gradle Plugin version: 4.0.0.
* Minimum Android SDK: 16.

### Internal
* Updated to Gradle 7.3.3.
* Updated to Android Gradle Plugin 7.1.0.
* Updated to AndroidX JUnit 1.1.3.
* Updated to AndroidX Test 1.4.0.


## 0.8.2 (2022-01-20)

### Breaking Changes
* None.

### Enhancements
* None.

### Fixed
* The `library-base` module would try to initialize a number of `library-sync` classes for JNI lookups. These and `RealmObjectCompanion` were not being excluded from Proguard obfuscation causing release builds to crash when initializing JNI [#643](https://github.com/realm/realm-kotlin/issues/643).

### Compatibility
* This release is compatible with:
  * Kotlin 1.6.10.
  * Coroutines 1.5.2-native-mt.
  * AtomicFu 0.17.0.
* Minimum Gradle version: 6.1.1.
* Minimum Android Gradle Plugin version: 4.0.0.
* Minimum Android SDK: 16.

### Internal
* None.


## 0.8.1 (2022-01-18)

### Breaking Changes
* None.

### Enhancements
* None.

### Fixed
* Using a custom module name to fix [#621](https://github.com/realm/realm-kotlin/issues/621).
* Synchronously process project configurations to avoid exceptions when running parallel builds [#626](https://github.com/realm/realm-kotlin/issues/626).
* Update to Kotlin 1.6.10. The `Compatibility` entry for 0.8.0 stating that the project had been updated to Kotlin 1.6.10 was not correct [#640](https://github.com/realm/realm-kotlin/issues/640).

### Compatibility
* This release is compatible with:
  * Kotlin 1.6.10.
  * Coroutines 1.5.2-native-mt.
  * AtomicFu 0.17.0.
* Minimum Gradle version: 6.1.1.  
* Minimum Android Gradle Plugin version: 4.0.0.
* Minimum Android SDK: 16.

### Internal
* Updated to Kotlin 1.6.10.


## 0.8.0 (2021-12-17)

### Breaking Changes
* Reworked configuration hierarchy:
  * Separated common parts of `RealmConfiguraion` and `SyncConfiguration` into `io.realm.Configuration` to avoid polluting the base configuration with local-only options.
  * Changed `Realm.open(RealmConfiguration)` to accept new base configuration with `Realm.open(Configuration)`.
  * Removed option to build `SyncConfiguration`s with `deleteRealmIfMigrationNeeded` option.

### Enhancements
* [Sync] Added support for `User.logOut()` ([#245](https://github.com/realm/realm-kotlin/issues/245)).
* Added support for dates through a new property type: `RealmInstant`.
* Allow to pass schema as a variable containing the involved `KClass`es and build configurations non-fluently ([#389](https://github.com/realm/realm-kotlin/issues/389)).
* Added M1 support for `library-base` variant ([#483](https://github.com/realm/realm-kotlin/issues/483)).

### Fixed
* Gradle metadata for pure Android projects. Now using `io.realm.kotlin:library-base:<VERSION>` should work correctly.
* Compiler plugin symbol lookup happens only on Sourset using Realm ([#544](https://github.com/realm/realm-kotlin/issues/544)).
* Fixed migration exception when opening a synced realm that is already stored in the backend for the first time ([#601](https://github.com/realm/realm-kotlin/issues/604)).

### Compatibility
* This release is compatible with:
  * Kotlin 1.6.10.
  * Coroutines 1.5.2-native-mt.
  * AtomicFu 0.17.0.
* Minimum Gradle version: 6.1.1.  
* Minimum Android Gradle Plugin version: 4.0.0.
* Minimum Android SDK: 16.

### Internal
* Updated to Ktor 1.6.5.
* Updated to AndroidX Startup 1.1.0.
* Updated to Gradle 7.2.
* Updated to Android Gradle Plugin 7.1.0-beta05.
* Updated to NDK 23.1.7779620.
* Updated to Android targetSdk 31.
* Updated to Android compileSdk 31.
* Updated to Android Build Tools 31.0.0.
* Updated to Ktlint version 0.43.0.
* Updated to Ktlint Gradle Plugin 10.2.0.
* Updated to Kotlin Serialization 1.3.0.
* Updated to Detekt 1.19.0-RC1.
* Updated to Dokka 1.6.0.
* Updated to AtomicFu 0.17.0.
* Updated to Realm Core 11.7.0, commit: 5903577608d202ad88f375c1bb2ceedb831f6d7b.


## 0.7.0 (2021-10-31)

### Breaking Changes
* None.

### Enhancements
* Basic MongoDB Realm sync support:
  * Enabled by using library dependency `io.realm.kotlin:library-sync:<VERSION>`
  * Build `AppConfiguration`s through `AppConfiguration.Builder(appId).build()`
  * Linking your app with a MongoDB Realm App through `App.create(appConfiguration)`
  * Log in to a MongoDB Realm App through `App.login(credentials)`. Currently only supports `Credentials.anonymous()` and `Credentials.emailPassword(...)`
  * Create `SyncConfiguration`s through `SyncConfiguration.Builder(user, partitionValue, schema).build()`
  * Create synchronized realm by `Realm.open(syncConfiguration)`

### Fixed
* None.

### Compatibility
* This release is compatible with:
  * Kotlin 1.5.31
  * Coroutines 1.5.2-native-mt
  * AtomicFu 0.16.3

### Internal
* Updated to Realm Core commit: ecfc1bbb734a8520d08f04f12f083641309799b3
* Updated to Ktor 1.6.4.


## 0.6.0 (2021-10-15)

### Breaking Changes
* Rename library dependency from `io.realm.kotlin:library:<VERSION>` to `io.realm.kotlin:library-base:<VERSION>`
* Abstracted public API into interfaces. The interfaces have kept the name of the previous classes so only differences are:
  - Opening a realm: `Realm(configuration)` has changed to `Realm.open(configuration)`
  - Easy construction of simple configurations: `RealmConfiguration(schema = ...)` has changed to `RealmConfiguration.with(schema = ...)`
  - Instantiating a `RealmList` is now done through `realmListOf(...)` or by `Iterable<T>.toRealmList()`
* Make argument to `findLatest` non-nullable: `MutableRealm.findLatest(obj: T?): T?` has changed to `MutableRealm.findLatest(obj: T): T?`
* Allow query arguments to be `null`: `RealmResult.query(query: String = "TRUEPREDICATE", vararg args: Any): RealmResults<T>` has change to `RealmResult.query(query: String = "TRUEPREDICATE", vararg args: Any?): RealmResults<T>`
* Moved `objects(KClass<T>)` and `<reified T> objects()` methods from `BaseRealm` to `TypedRealm`
* Changed `RealmObject.version` into method `RealmObject.version()`.
* Replaced `RuntimeException`s by the explicit exceptions: `IllegalArgumentException`, `IllegalStateException` and `IndexOutOfBoundsException`.
* Throw `Error` an unrecoverable Realm problem happen in the underlying storage engine.
* Removed optional arguments to `RealmConfiguration.with(...)` and `RealmConfiguration.Builder(...)`. Name and path can now only be set through the builder methods.

### Enhancements
* Add support for [JVM target](https://github.com/realm/realm-kotlin/issues/62) supported platforms are: Linux (since Centos7 x86_64), Windows (since 8.1 x86_64) and Macos (x86_64).
* Added support for marking a field as indexed with `@Index`

### Fixed
* Fixed null pointer exceptions when returning an unmanaged object from `MutableRealm.write/writeBlocking`.
* Fixed premature closing of underlying realm of frozen objects returned from `MutableRealm.write/writeBlocking`. (Issue [#477](https://github.com/realm/realm-kotlin/issues/477))

### Compatibility
* This release is compatible with:
  * Kotlin 1.5.31
  * Coroutines 1.5.2-native-mt
  * AtomicFu 0.16.3

### Internal
* Updated to Realm Core commit: 028626880253a62d1c936eed4ef73af80b64b71
* Updated to Kotlin 1.5.31.


## 0.5.0 (2021-08-20)

### Breaking Changes
* Moved `@PrimaryKey` annotation from `io.realm.PrimaryKey` to `io.realm.annotations.PrimaryKey`.

### Enhancements
* Add support for excluding properties from the Realm schema. This is done by either using JVM `@Transient` or the newly added `@io.realm.kotlin.Ignore` annotation. (Issue [#278](https://github.com/realm/realm-kotlin/issues/278)).
* Add support for encrypted Realms. Encryption can be enabled by passing a 64-byte encryption key to the configuration builder. (Issue [#227](https://github.com/realm/realm-kotlin/issues/227))
* Add support for `RealmList` notifications using Kotlin `Flow`s. (Issue [#359](https://github.com/realm/realm-kotlin/issues/359))
* Unmanaged `RealmObject`s can now be added directly to `RealmList`s without having to copy them to Realm beforehand.

### Fixed
* Throw exception when violating primary key uniqueness constraint when importing objects with `copyToRealm`.
* Fix crash caused by premature release of frozen versions (`java.lang.RuntimeException: [18]: Access to invalidated Results objects`)
* Fix optimizations bypassing our custom getter and setter from within a class (Issue [#375](https://github.com/realm/realm-kotlin/issues/375)).

### Compatibility
* This release is compatible with Kotlin 1.5.21 and Coroutines 1.5.0.

### Internal
* Updated to Kotlin 1.5.21.
* Updated Gradle to 7.1.1.
* Updated Android Gradle Plugin to 4.1.0.
* Updated to Android Build Tools 30.0.2.
* Updated to targetSdk 30 for Android.
* Now uses Java 11 to build the project.


## 0.4.1 (2021-07-16)

### Breaking Changes
* None.

### Enhancements
* None.

### Fixed
* Throw exception when violating primary key uniqueness constraint when importing objects with `copyToRealm`.
* Fix crash caused by premature release of frozen versions (`java.lang.RuntimeException: [18]: Access to invalidated Results objects`)

### Compatibility
* This release is compatible with Kotlin 1.5.10 and Coroutines 1.5.0.

### Internal
* None.


## 0.4.0 (2021-07-13)

This release contains a big departure in the architectural design of how Realm is currently implemented. At a high level it moves from "Thread-confined, Live Objects" to "Frozen Objects". The reasons for this shift are discussed [here](https://docs.google.com/document/d/1bGfjbKLD6DSBpTiVwyorSBcMqkUQWedAmmS_VAhL8QU/edit#heading=h.fzlh39twuifc).

At a high level this has a number of implications:

    1. Only one Realm instance (per `RealmConfiguration`) is needed across the entire application.
    2. The only reason for closing the Realm instance is if the Realm file itself needs to be deleted or compacted.
    3. Realm objects can be freely moved and read across threads.
    4. Changes to objects can only be observed through Kotlin Flows. Standard change listener support will come in a future release.
    5. In order to modify Realm Objects, they need to be "live". It is possible to convert a frozen object to a live object inside a
       write transaction using the `MutableRealm.findLatest(obj)` API. Live objects are not accessible outside write transactions.

This new architecture is intended to make it easier to consume and work with Realm, but at the same time, it also introduces a few caveats:

    1. Storing a strong reference to a Realm Object can cause an issue known as "Version pinning". Realm tracks the "distance" between the oldest known version and the latest. So if you store a reference for too long, when other writes are happening, Realm might run out of native memory and crash, or it can lead to an increased file size. It is possible to detect this problem by setting `RealmConfiguration.Builder.maxNumberOfActiveVersions()`. It can be worked around by copying the data out of the Realm and store that instead.

    2. With multiple versions being accessible across threads, it is possible to accidentally compare data from different versions. This could be a potential problem for certain business logic if two objects do not agree on a particular state. If you suspect this is an issue, a `version()` method has been added to all Realm Objects, so it can be inspected for debugging. Previously, Realms thread-confined objects guaranteed this would not happen.

    3. Since the threading model has changed, there is no longer a guarantee that running the same query twice in a row will return the same result. E.g. if a background write is executed between them, the result might change. Previously, this would have resulted in the same result as the Realm state for a particular thread would only update as part of the event loop.


### Breaking Changes
* The Realm instance itself is now thread safe and can be accessed from any thread.
* Objects queried outside write transactions are now frozen by default and can be freely read from any thread.
* As a consequence of the above, when a change listener fires, the changed data can only be observed in the new object received, not in the original, which was possible before this release.
* Removed `Realm.open(configuration: RealmConfiguration)`. Use the interchangeable `Realm(configuration: RealmConfiguration)`-constructor instead.
* Removed all `MutableRealm.create(...)`-variants. Use `MutableRealm.copyToRealm(instance: T): T` instead.

### Enhancements
* A `version()` method has been added to `Realm`, `RealmResults` and `RealmObject`. This returns the version of the data contained. New versions are obtained by observing changes to the object.
* `Realm.observe()`, `RealmResults.observe()` and `RealmObject.observe()` have been added and expose a Flow of updates to the object.
* Add support for suspending writes executed on the Realm Write Dispatcher with `suspend fun <R> write(block: MutableRealm.() -> R): R`
* Add support for setting background write and notification dispatchers with `RealmConfigruation.Builder.notificationDispatcher(dispatcher: CoroutineDispatcher)` and `RealmConfiguration.Builder.writeDispatcher(dispatcher: CoroutineDispatcher)`
* Add support for retrieving the latest version of an object inside a write transaction with `<T : RealmObject> MutableRealm.findLatests(obj: T?): T?`

### Fixed
* None.

### Compatibility
* This release is compatible with Kotlin 1.5.10 and Coroutines 1.5.0.

### Internal
* Updated `com.gradle.plugin-publish` to 0.15.0.
* Updated to Realm Core commit: 4cf63d689ba099057345f122265cbb880a8eb19d.
* Updated to Android NDK: 22.1.7171670.
* Introduced usage of `kotlinx.atomicfu`: 0.16.1.


## 0.3.2 (2021-07-06)

### Breaking Changes
* None.

### Enhancements
* None.

### Fixed
* [Bug](https://github.com/realm/realm-kotlin/issues/334) in `copyToRealm` causing a `RealmList` not to be saved as part of the model.

### Compatibility
* This release is compatible with Kotlin 1.5.10 and Coroutines 1.5.0.

### Internal
* None.


## 0.3.1 (2021-07-02)

### Breaking Changes
* None.

### Enhancements
* None.

### Fixed
* Android Release build variant (AAR) was stripped from all classes due to presence of `isMinifyEnabled` flag in the library module. The flag is removed now.


### Compatibility
* This release is compatible with Kotlin 1.5.10 and Coroutines 1.5.0.

### Internal
* None.


## 0.3.0 (2021-07-01)

### Breaking Changes
* None.

### Enhancements
* [Support Apple Release builds](https://github.com/realm/realm-kotlin/issues/142).
* Enabling [shrinker](https://github.com/realm/realm-kotlin/issues/293) for Android Release builds.
* Added support for `RealmList` as supported field in model classes. A `RealmList` is used to model one-to-many relationships in a Realm object.
* Schema migration is handled automatically when adding or removing a property or class to the model without specifying a `schemaVersion`.
If a class or column is renamed you need to set a greater `schemaVersion` to migrate the Realm (note: currently renaming will not copy data to the new column). Alternatively `deleteRealmIfMigrationNeeded` could be set to (without setting `schemaVersion`) to delete the Realm file if an automatic migration is not possible. Fixes [#284](https://github.com/realm/realm-kotlin/issues/284).

### Fixed
* None.

### Compatibility
* This release is compatible with Kotlin 1.5.10 and Coroutines 1.5.0.

### Internal
* None.


## 0.2.0 (2021-06-09)

### Breaking Changes
* The Realm Kotlin Gradle plugin has changed name from `realm-kotlin` to `io.realm.kotlin` to align with Gradle Plugin Portal requirements.

### Enhancements
* The Realm Kotlin Gradle plugin is now available on Gradle Plugin Portal and can be used with the Plugin DSL and `gradlePluginPortal()` as the buildscript repository. A minimal setup of using this approach can be found [here](https://plugins.gradle.org/plugin/io.realm.kotlin).

### Fixed
* None.

### Compatibility
* This release is compatible with Kotlin 1.5.10 and Coroutines 1.5.0.

### Internal
* Updated to Realm Core commit: ed9fbb907e0b5e97e0e2d5b8efdc0951b2eb980c.


## 0.1.0 (2021-05-07)

This is the first public Alpha release of the Realm Kotlin SDK for Android and Kotlin Multiplatform.

A minimal setup for including this library looks like this:

```
// Top-level build.gradle file
buildscript {
    repositories {
        mavenCentral()
    }
    dependencies {
        classpath("io.realm.kotlin:gradle-plugin:0.1.0")
    }
}

allprojects {
    repositories {
    	mavenCentral()
    }
}

// Project build.gradle file
// Only include multiplatform if building a multiplatform project.
plugins {
	kotlin("multiplatform")
	id("com.android.library")
	id("realm-kotlin")
}
```

See the [README](https://github.com/realm/realm-kotlin#readme) for more information.

Please report any issues [here](https://github.com/realm/realm-kotlin/issues/new).<|MERGE_RESOLUTION|>--- conflicted
+++ resolved
@@ -4,19 +4,13 @@
 * None.
 
 ### Enhancements
-<<<<<<< HEAD
+* Add support for in-memory Realms.
+* [Sync] Added support for API key authentication. (Issue [#432](https://github.com/realm/realm-kotlin/issues/432))
 * [Sync] `App.close()` have been added so it is possible to close underlying ressources used by the app instance.
 
 ### Fixed
 * Internal dispatcher threads would leak when closing Realms. (Issue [#818](https://github.com/realm/realm-kotlin/issues/818))
 * Realm finalizer thread would prevent JVM main thread from exiting. (Issue [#818](https://github.com/realm/realm-kotlin/issues/818))
-=======
-* Add support for in-memory Realms.
-* [Sync] Added support for API key authentication. (Issue [#432](https://github.com/realm/realm-kotlin/issues/432))
-
-### Fixed
-* None.
->>>>>>> c721fb3b
 
 ### Compatibility
 * This release is compatible with the following Kotlin releases:
@@ -30,12 +24,8 @@
 * Minimum Android SDK: 16.
 
 ### Internal
-<<<<<<< HEAD
-* None.
-=======
 * Updated to use hierarchical multi platform project structure.
 * Updated to Realm Core 12.10.0, commit 8ce82fe3a8d5a2fbc89d719de8559f5a792c2dc9.
->>>>>>> c721fb3b
 
 
 ## 1.4.0 (2022-10-17)
