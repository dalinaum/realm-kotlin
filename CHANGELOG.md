--- conflicted
+++ resolved
@@ -1,23 +1,18 @@
-<<<<<<< HEAD
 ## 1.6.0 (YYYY-MM-DD)
 
 This release will bump the Realm file format from version 22 to 23. Opening a file with an older format will automatically upgrade it. Downgrading to a previous file format is not possible.
-=======
-## 1.5.2 (YYYY-MM-DD)
->>>>>>> 6e05ed98
-
-### Breaking Changes
-* None.
-
-### Enhancements
-<<<<<<< HEAD
+
+### Breaking Changes
+* None.
+
+### Enhancements
 * Realm will now use a lot less memory and disk space when different versions of realm objects are used. ([Core Issue #5440](https://github.com/realm/realm-core/pull/5440))
 * Realm will now continuously track and reduce the size of the Realm file when it is in use rather that only when opening the file with `Configuration.compactOnLaunch` enabled. ([Core Issue #5754](https://github.com/realm/realm-core/issues/5754))
 * Add support for `Realm.copyFromRealm()`. All RealmObjects, RealmResults, RealmList and RealmSets now also have a `copyFromRealm()` extension method.
 * Add support for querying on RealmLists containing objects with `RealmList.query(...)`.  (Issue [#1037](https://github.com/realm/realm-kotlin/issues/1037))
+* Add better error messages when inheriting `RealmObject` with unsupported class types. (Issue [#1086](https://github.com/realm/realm-kotlin/issues/1086))
 * [Sync] `App.close()` have been added so it is possible to close underlying ressources used by the app instance.
 * [Sync] Add support for progress listeners with `SyncSession.progress`. (Issue [#428](https://github.com/realm/realm-kotlin/issues/428))
-* Add better error messages when inheriting `RealmObject` with unsupported class types. (Issue [#1086](https://github.com/realm/realm-kotlin/issues/1086))
 
 ### Fixed
 * Internal dispatcher threads would leak when closing Realms. (Issue [#818](https://github.com/realm/realm-kotlin/issues/818))
@@ -34,7 +29,25 @@
   * Kotlin 1.7.20 and above.
   * Ktor 2.1.2 and above.
   * Coroutines 1.6.4 and above. 
-=======
+  * AtomicFu 0.18.3 and above.
+  * The new memory model only. See https://github.com/realm/realm-kotlin#kotlin-memory-model-and-coroutine-compatibility
+* Minimum Gradle version: 6.7.1.
+* Minimum Android Gradle Plugin version: 4.0.0.
+* Minimum Android SDK: 16.
+
+
+### Internal
+* Updated to Realm Core 13.1.2, commit c03b10adcacec814c89158de8d4c06c2719af887.
+* Updated to require Swig 4.1.0.
+* `io.realm.kotlin.types.ObjectId` now delegates all responsibility to `org.mongodb.kbson.ObjectId` while maintaining the interface.
+
+
+## 1.5.2 (YYYY-MM-DD)
+
+### Breaking Changes
+* None.
+
+### Enhancements
 * None.
 
 ### Fixed
@@ -45,23 +58,14 @@
   * Kotlin 1.7.20 and above.
   * Ktor 2.1.2 and above.
   * Coroutines 1.6.4 and above.
->>>>>>> 6e05ed98
   * AtomicFu 0.18.3 and above.
   * The new memory model only. See https://github.com/realm/realm-kotlin#kotlin-memory-model-and-coroutine-compatibility
 * Minimum Gradle version: 6.7.1.
 * Minimum Android Gradle Plugin version: 4.0.0.
 * Minimum Android SDK: 16.
 
-<<<<<<< HEAD
-
-### Internal
-* Updated to Realm Core 13.1.2, commit c03b10adcacec814c89158de8d4c06c2719af887.
-* Updated to require Swig 4.1.0.
-* `io.realm.kotlin.types.ObjectId` now delegates all responsibility to `org.mongodb.kbson.ObjectId` while maintaining the interface.
-=======
-### Internal
-* None.
->>>>>>> 6e05ed98
+### Internal
+* None.
 
 
 ## 1.5.1 (2022-12-12)
